#
# @file plotter.py
# @package openmoc.plotter
# @brief The plotter module provides utility functions to plot data from
#        OpenMOCs C++ classes, in particular, the geomery, including Material,
#        Cells and flat source regions, and fluxes and pin powers.
# @author William Boyd (wboyd@mit.edu)
# @date March 10, 2013

import sys

## @var openmoc
#  @brief The openmoc module in use in the Python script using the
#         openmoc.plotter module.
openmoc = ''

# Determine which OpenMOC module is being used
if 'openmoc.gnu.double' in sys.modules:
  openmoc = sys.modules['openmoc.gnu.double']
elif 'openmoc.gnu.single' in sys.modules:
  openmoc = sys.modules['openmoc.gnu.single']
elif 'openmoc.intel.double' in sys.modules:
  openmoc = sys.modules['openmoc.intel.double']
elif 'openmoc.intel.single' in sys.modules:
  openmoc = sys.modules['openmoc.intel.single']
elif 'openmoc.bgq.double' in sys.modules:
  openmoc = sys.modules['openmoc.bgq.double']
elif 'openmoc.bgq.single' in sys.modules:
  openmoc = sys.modules['openmoc.bgq.single']
else:
  from openmoc import *


import matplotlib

# force headless backend, or set 'backend' to 'Agg'
# in your ~/.matplotlib/matplotlibrc
matplotlib.use('Agg')

import matplotlib.pyplot as plt

# Force non-interactive mode, or set 'interactive' to False
# in your ~/.matplotlib/matplotlibrc
plt.ioff()

import matplotlib.colors as colors
import matplotlib.cm as cmx
import numpy as np
import numpy.random
import os, sys
from process import *

# For Python 2.X.X
if (sys.version_info[0] == 2):
  from log import *
# For Python 3.X.X
else:
  from openmoc.log import *


## A static variable for the output directory in which to save plots
subdirectory = "/plots/"


##
# @brief Plots the characteristic tracks from an OpenMOC simulation.
# @details This method requires that Tracks have been generated by a
#          TrackGenerator object. A user may invoke this function from
#          an OpenMOC Python file as follows:
#
# @code
#         openmoc.plotter.plot_tracks(track_generator)
# @endcode
#
# @param track_generator the TrackGenerator which has generated Tracks
def plot_tracks(track_generator):

  global subdirectory

  directory = get_output_directory() + subdirectory

  # Make directory if it does not exist
  if not os.path.exists(directory):
    os.makedirs(directory)

  # Error checking
  if not 'TrackGenerator' in str(type(track_generator)):
    py_printf('ERROR', 'Unable to plot Tracks since %s was input rather ' + \
              'than a TrackGenerator', str(type(track_generator)))

  if not track_generator.containsTracks():
    py_printf('ERROR', 'Unable to plot Tracks since the track ' + \
              'generator has not yet generated tracks')

  py_printf('NORMAL', 'Plotting the tracks...')

  # Retrieve data from TrackGenerator
  num_azim = track_generator.getNumAzim()
  spacing = track_generator.getTrackSpacing()
  num_tracks = track_generator.getNumTracks()
  coords = track_generator.retrieveTrackCoords(num_tracks*4)

  # Convert data to NumPy arrays
  coords = np.array(coords)
  x = coords[0::2]
  y = coords[1::2]

  # Make figure of line segments for each Track
  fig = plt.figure()
  for i in range(num_tracks):
    plt.plot([x[i*2], x[i*2+1]], [y[i*2], y[i*2+1]], 'b-')

  plt.xlim([x.min(), x.max()])
  plt.ylim([y.min(), y.max()])

  title = 'Tracks for ' + str(num_azim) + ' angles and ' + str(spacing) + \
            ' cm spacing'

  plt.title(title)

  filename = directory + 'tracks-' + str(num_azim) + '-angles-' + \
      str(spacing) + '-spacing.png'

  fig.savefig(filename, bbox_inches='tight')


##
# @brief Plots the characteristic Track segments from an OpenMOC simulation.
# @details This method requires that tracks have been generated by a
#          TrackGenerator object. Each segment is colored by the ID of the
#          unique flat flat source region it is within. A user may invoke
#          this function from an OpenMOC Python file as follows:
#
# @code
#         openmoc.plotter.plot_segments(track_generator)
# @endcode
#
# @param track_generator the TrackGenerator which has generated Tracks
def plot_segments(track_generator):

  global subdirectory

  directory = get_output_directory() + subdirectory

  # Make directory if it does not exist
  if not os.path.exists(directory):
    os.makedirs(directory)

  # Error checking
  if not 'TrackGenerator' in str(type(track_generator)):
    py_printf('ERROR', 'Unable to plot Track segments since %s was input ' + \
              'rather than a TrackGenerator', str(type(track_generator)))

  if not track_generator.containsTracks():
    py_printf('ERROR', 'Unable to plot Track segments since the ' + \
              'TrackGenerator has not yet generated Tracks.')

  py_printf('NORMAL', 'Plotting the track segments...')

  # Retrieve data from TrackGenerator
  num_azim = track_generator.getNumAzim()
  spacing = track_generator.getTrackSpacing()
  num_segments = track_generator.getNumSegments()
  num_fsrs = track_generator.getGeometry().getNumFSRs()
  coords = track_generator.retrieveSegmentCoords(num_segments*5)

  # Convert data to NumPy arrays
  coords = np.array(coords)
  x = numpy.zeros(num_segments*2)
  y = numpy.zeros(num_segments*2)
  fsrs = numpy.zeros(num_segments)

  for i in range(num_segments):
    fsrs[i] = coords[i*5]
    x[i*2] = coords[i*5+1]
    y[i*2] = coords[i*5+2]
    x[i*2+1] = coords[i*5+3]
    y[i*2+1] = coords[i*5+4]

  # Create array of equally spaced randomized floats as a color map for plots
  # Seed the NumPy random number generator to ensure reproducible color maps
  numpy.random.seed(1)
  color_map = np.linspace(0., 1., num_fsrs, endpoint=False)
  numpy.random.shuffle(color_map)

  # Make figure of line segments for each track
  fig = plt.figure()

  for i in range(num_segments):

    # Create a color map corresponding to FSR IDs
    jet = cm = plt.get_cmap('jet')
    cNorm  = colors.Normalize(vmin=0, vmax=max(color_map))
    scalarMap = cmx.ScalarMappable(norm=cNorm)
    color = scalarMap.to_rgba(color_map[fsrs[i] % num_fsrs])
    plt.plot([x[i*2], x[i*2+1]], [y[i*2], y[i*2+1]], c=color)

  plt.xlim([x.min(), x.max()])
  plt.ylim([y.min(), y.max()])

  title = 'Segments for ' + str(num_azim) + ' angles and ' + str(spacing) + \
        ' cm spacing'

  plt.title(title)

  filename = directory + 'segments-' + str(num_azim) + '-angles-' + \
      str(spacing) + '-spacing.png'

  fig.savefig(filename, bbox_inches='tight')



##
# @brief This method takes in a Geometry object and plots a color-coded 2D
#        surface plot representing the Materials in the Geometry.
# @details The Geometry object must be initialized with Materials, Cells,
#          Universes and lattices before being passed into this method. A user
#          may invoke this function from an OpenMOC Python file as follows:
#
# @code
#         openmoc.plotter.plot_materials(geometry)
# @endcode
#
# @param geometry a geometry object which has been initialized with Materials,
#        Cells, Universes and Lattices
# @param gridsize an optional number of grid cells for the plot
def plot_materials(geometry, gridsize=250):

  global subdirectory

  directory = get_output_directory() + subdirectory

  # Make directory if it does not exist
  if not os.path.exists(directory):
    os.makedirs(directory)

  # Error checking
  if not 'Geometry' in str(type(geometry)):
    py_printf('ERROR', 'Unable to plot the Materials since ' + \
                    'input was not a geometry class object')

  if not is_integer(gridsize):
    py_printf('ERROR', 'Unable to plot the Materials since ' + \
              'since the gridsize %d is not an integer', gridsize)

  if gridsize <= 0:
    py_printf('Error', 'Unable to plot the Materials ' + \
              'with a negative gridsize (%d)', gridsize)

  py_printf('NORMAL', 'Plotting the materials...')

  # Get the number of Cells filled with Materials
  num_materials = geometry.getNumMaterials()

  # Create array of equally spaced randomized floats as a color map for plots
  # Seed the NumPy random number generator to ensure reproducible color maps
  numpy.random.seed(1)
  color_map = np.linspace(0., 1., num_materials, endpoint=False)
  numpy.random.shuffle(color_map)

  # Initialize a NumPy array for the surface colors
  surface = numpy.zeros((gridsize, gridsize))

  # Retrieve the bounding box for the Geometry
  xmin = geometry.getXMin() + TINY_MOVE
  xmax = geometry.getXMax() - TINY_MOVE
  ymin = geometry.getYMin() + TINY_MOVE
  ymax = geometry.getYMax() - TINY_MOVE

  # Initialize NumPy arrays for the grid points
  xcoords = np.linspace(xmin, xmax, gridsize)
  ycoords = np.linspace(ymin, ymax, gridsize)

  # Find the <aterial IDs for each grid point
  for i in range(gridsize):
    for j in range(gridsize):

      x = xcoords[i]
      y = ycoords[j]

      point = LocalCoords(x, y)
      point.setUniverse(0)
      material_id = geometry.findCellContainingCoords(point).getMaterial()
      surface[j][i] = color_map[material_id % num_materials]

  # Flip the surface vertically to align NumPy row/column indices with the
  # orientation expected by the user
  surface = np.flipud(surface)

  # Plot a 2D color map of the Materials
  fig = plt.figure()
  plt.imshow(surface, extent=[xmin, xmax, ymin, ymax])
  plt.title('Materials')
  filename = directory + 'materials.png'
  fig.savefig(filename, bbox_inches='tight')


##
# @brief This method takes in a Geometry object and plots a color-coded 2D
#        surface plot representing the Cells in the Geometry.
# @details The geometry object must be initialized with Materials, Cells,
#          Universes and Lattices before being passed into this method. A user
#          may invoke this function from an OpenMOC Python file as follows:
#
# @code
#         openmoc.plotter.plot_cells(geometry)
# @endcode
#
# @param geometry a Geometry object which has been initialized with Materials,
#        Cells, Universes and Lattices
# @param gridsize an optional number of grid cells for the plot
def plot_cells(geometry, gridsize=250):

  global subdirectory

  directory = get_output_directory() + subdirectory

  # Make directory if it does not exist
  if not os.path.exists(directory):
    os.makedirs(directory)

  # Error checking
  if not 'Geometry' in str(type(geometry)):
    py_printf('ERROR', 'Unable to plot the Cells since ' + \
              'input was not a Geometry class object')

  if not is_integer(gridsize):
    py_printf('ERROR', 'Unable to plot the Cells since ' + \
                'since the gridsize %d is not an integer', gridsize)

  if gridsize <= 0:
    py_printf('Error', 'Unable to plot the Cells ' + \
              'with a negative gridsize (%d)', gridsize)

  py_printf('NORMAL', 'Plotting the cells...')

  # Get the number of Cells
  num_cells = geometry.getNumCells()

  # Create array of equally spaced randomized floats as a color map for plots
  # Seed the NumPy random number generator to ensure reproducible color maps
  numpy.random.seed(1)
  color_map = np.linspace(0., 1., num_cells, endpoint=False)
  numpy.random.shuffle(color_map)

  # Initialize a NumPy array for the surface colors
  surface = np.zeros((gridsize, gridsize))

  # Retrieve the bounding box for the Geometry
  xmin = geometry.getXMin() + TINY_MOVE
  xmax = geometry.getXMax() - TINY_MOVE
  ymin = geometry.getYMin() + TINY_MOVE
  ymax = geometry.getYMax() - TINY_MOVE

  # Initialize numpy arrays for the grid points
  xcoords = np.linspace(xmin, xmax, gridsize)
  ycoords = np.linspace(ymin, ymax, gridsize)

  # Find the Cell IDs for each grid point
  for i in range(gridsize):
    for j in range(gridsize):

      x = xcoords[i]
      y = ycoords[j]

      point = LocalCoords(x, y)
      point.setUniverse(0)
      cell_id = geometry.findCellContainingCoords(point).getId()
      surface[j][i] = color_map[cell_id % num_cells]

  # Flip the surface vertically to align NumPy row/column indices with the
  # orientation expected by the user
  surface = np.flipud(surface)

  # Plot a 2D color map of the Cells
  fig = plt.figure()
  plt.imshow(surface, extent=[xmin, xmax, ymin, ymax])
  plt.title('Cells')
  filename = directory + 'cells.png'
  fig.savefig(filename, bbox_inches='tight')



##
# @brief This method takes in a Geometry object and plots a color-coded 2D
#        surface plot representing the flat source regions in the Geometry.
# @details The Geometry object must be initialized with Materials, Cells,
#          Universes and Lattices before being passed into this method. A user
#          may invoke this function from an OpenMOC Python file as follows:
#
# @code
#         openmoc.plotter.plot_flat_source_regions(geometry)
# @endcode
#
# @param geometry a geometry object which has been initialized with Materials,
#        Cells, Universes and Lattices
# @param gridsize an optional number of grid cells for the plot
def plot_flat_source_regions(geometry, gridsize=250):

  global subdirectory

  directory = get_output_directory() + subdirectory

  # Make directory if it does not exist
  if not os.path.exists(directory):
    os.makedirs(directory)

  # Error checking
  if not 'Geometry' in str(type(geometry)):
    py_printf('ERROR', 'Unable to plot the flat source regions since ' + \
              'input was not a geometry class object')

  if not is_integer(gridsize):
    py_printf('ERROR', 'Unable to plot the flat source regions since ' + \
              'since the gridsize %d is not an integer', gridsize)

  if gridsize <= 0:
    py_printf('Error', 'Unable to plot the flat source regions ' + \
              'with a negative gridsize (%d)', gridsize)

  py_printf('NORMAL', 'Plotting the flat source regions...')

  # Get the number of flat source regions
  num_fsrs = geometry.getNumFSRs()

  # Create array of equally spaced randomized floats as a color map for plots
  # Seed the NumPy random number generator to ensure reproducible color maps
  numpy.random.seed(1)
  color_map = np.linspace(0., 1., num_fsrs, endpoint=False)
  numpy.random.shuffle(color_map)

  # Initialize a NumPy array for the surface colors
  surface = numpy.zeros((gridsize, gridsize))

  # Retrieve the bounding box for the Geometry
  xmin = geometry.getXMin() + TINY_MOVE
  xmax = geometry.getXMax() - TINY_MOVE
  ymin = geometry.getYMin() + TINY_MOVE
  ymax = geometry.getYMax() - TINY_MOVE

  # Initialize numpy arrays for the grid points
  xcoords = np.linspace(xmin, xmax, gridsize)
  ycoords = np.linspace(ymin, ymax, gridsize)

  # Find the flat source region IDs for each grid point
  for i in range(gridsize):
    for j in range(gridsize):

      x = xcoords[i]
      y = ycoords[j]

      coords = LocalCoords(x, y)
      coords.setUniverse(0)
      geometry.findCellContainingCoords(coords)
      fsr_id = geometry.getFSRId(coords)
      surface[j][i] = color_map[fsr_id % num_fsrs]

  # Flip the surface vertically to align NumPy row/column indices with the
  # orientation expected by the user
  surface = np.flipud(surface)

  # Plot a 2D color map of the flat source regions
  fig = plt.figure()
  plt.imshow(surface, extent=[xmin, xmax, ymin, ymax])
  plt.title('Flat Source Regions')
  filename = directory + 'flat-source-regions.png'
  fig.savefig(filename, bbox_inches='tight')


##
# @brief This method takes in a Geometry and Cmfd object and plots a 
#        color-coded 2D surface plot representing the CMFD cells in a geometry.
# @details The Geometry object must be initialized with Materials, Cells,
#          Universes and Lattices before being passed into this method. 
#          Plotting the CMFD cells requires that segments must have been
#          created for the geometry and FSR IDs assigned to regions. A user
#          may invoke this function from an OpenMOC Python file as follows:
#
# @code
#         openmoc.plotter.plot_cmfd_cells(geometry, cmfd)
# @endcode
#
# @param geometry a geometry object which has been initialized with Materials,
#        Cells, Universes and Lattices. Segments must have been created or 
#        extracted from a file.
# @param cmfd a Cmfd object which has been used with the geometry in 
#        generating segments. The Cmfd object must have the _overlay_mesh
#        flag set to true; otherwise, the map linking FSR IDs to CMFD cells
#        would not have been created.
# @param gridsize an optional number of grid cells for the plot
def plot_cmfd_cells(geometry, cmfd, gridsize=250):

  global subdirectory

  directory = get_output_directory() + subdirectory

  # Make directory if it does not exist
  if not os.path.exists(directory):
    os.makedirs(directory)

  # Error checking
  if not 'Geometry' in str(type(geometry)):
    py_printf('ERROR', 'Unable to plot the CMFD cells since ' + \
              'input was not a geometry class object')

  if not 'Cmfd' in str(type(cmfd)):
    py_printf('ERROR', 'Unable to plot the CMFD cells since ' + \
              'input was not a CMFD class object')
  
  if not is_integer(gridsize):
    py_printf('ERROR', 'Unable to plot the CMFD cells since ' + \
              'since the gridsize %s is not an integer', str(gridsize))

  if gridsize <= 0:
    py_printf('Error', 'Unable to plot the CMFD cells ' + \
              'with a negative gridsize (%d)', gridsize)

  py_printf('NORMAL', 'Plotting the CMFD cells...')

  # Get the number of CMFD cells
  num_cells = cmfd.getNumCells()

  # Create array of equally spaced randomized floats as a color map for plots
  # Seed the NumPy random number generator to ensure reproducible color maps
  numpy.random.seed(1)
  color_map = np.linspace(0., 1., num_cells, endpoint=False)
  numpy.random.shuffle(color_map)

  # Initialize a NumPy array for the surface colors
  surface = numpy.zeros((gridsize, gridsize))

  # Retrieve the bounding box for the Geometry
  xmin = geometry.getXMin() + TINY_MOVE
  xmax = geometry.getXMax() - TINY_MOVE
  ymin = geometry.getYMin() + TINY_MOVE
  ymax = geometry.getYMax() - TINY_MOVE

  # Initialize numpy arrays for the grid points
  xcoords = np.linspace(xmin, xmax, gridsize)
  ycoords = np.linspace(ymin, ymax, gridsize)

  # Find the CMFD cell ID for each grid point
  for i in range(gridsize):
    for j in range(gridsize):

      x = xcoords[i]
      y = ycoords[j]

      coords = LocalCoords(x, y)
      coords.setUniverse(0)
      geometry.findCellContainingCoords(coords)
      fsr_id = geometry.getFSRId(coords)
      cell_id = cmfd.convertFSRIdToCmfdCell(fsr_id)
      surface[j][i] = color_map[cell_id % num_cells]

  # Flip the surface vertically to align NumPy row/column indices with the
  # orientation expected by the user
  surface = np.flipud(surface)

  # Plot a 2D color map of the CMFD cells
  fig = plt.figure()
  plt.imshow(surface, extent=[xmin, xmax, ymin, ymax])
  plt.title('CMFD cells')
  filename = directory + 'cmfd-cells.png'
  fig.savefig(filename, bbox_inches='tight')


##
# @brief This method takes in a Geometry object and plots a color-coded 2D
#        surface plot representing the flat source regions in the Geometry.
# @details The geometry object must be initialized with Materials, Cells,
#          Universes and Lattices before being passed into this method. A user
#          may invoke this function from an OpenMOC Python file as follows:
#
# @code
#         openmoc.plotter.plot_fluxes(geometry, solver, energy_groups=[1,7])
# @endcode
#
# @param geometry a Geometry object which has been initialized with Materials,
#        Cells, Universes and Lattices
# @param solver a Solver object that has converged the source for the Geometry
# @param energy_groups a Python list of integer energy groups to plot
# @param gridsize an optional number of grid cells for the plot
def plot_fluxes(geometry, solver, energy_groups=[1], gridsize=250):

  global subdirectory

  directory = get_output_directory() + subdirectory

  # Make directory if it does not exist
  if not os.path.exists(directory):
    os.makedirs(directory)

  # Error checking
  if not 'Geometry' in str(type(geometry)):
    py_printf('ERROR', 'Unable to plot the flat source region scalar ' + \
              'flux since input did not contain a geometry class object')

  if not 'Solver' in str(type(solver)):
    py_printf('ERROR', 'Unable to plot the flat source region scalar ' + \
              'flux since input did not contain a solver class object')

  if isinstance(energy_groups, list):
    for group in energy_groups:
      if not is_integer(group):
        py_printf('ERROR', 'Unable to plot the flat source region ' + \
                 'scalar flux since the energy_groups list ' + \
                 'contains %s which is not an int', str(group))

      elif group <= 0:
        py_printf('ERROR', 'Unable to plot the flat source region scalar ' + \
                 'flux since the energy_groups list contains %d which is' + \
                 'less than the index for all energy groups', group)

      elif group > geometry.getNumEnergyGroups():
        py_printf('ERROR', 'Unable to plot the flat source region scalar ' + \
                  'flux since the energy_groups list contains %d which is' + \
                  ' greater than the index for all energy groups', group)

  elif is_integer(energy_groups):
    if energy_groups <= 0:
      py_printf('ERROR', 'Unable to plot the flat source region scalar ' + \
               'flux since the energy_groups argument contains %d which is' + \
               ' less than the index for all energy groups', energy_groups)

    elif energy_groups > geometry.getNumEnergyGroups():
      py_printf('ERROR', 'Unable to plot the flat source region ' + \
                'scalar flux since the energy_groups argument ' + \
                'contains %d which is greater than the index ' + \
                'for all energy groups', energy_groups)

    else:
      py_printf('ERROR', 'Unable to plot the flat source region ' + \
                'scalar flux since the energy_groups argument ' + \
                'is %s which is not an energy group index or a list ' + \
                'of energy group indices', str(energy_groups))

  if not is_integer(gridsize):
    py_printf('ERROR', 'Unable to plot the flat source region scalar flux ' + \
              'since since the gridsize %s is not an integer', str(gridsize))

  if not is_integer(energy_groups) and not isinstance(energy_groups, list):
    py_printf('ERROR', 'Unable to plot the flat source region scalar ' + \
              'flux since the energy_groups is not an int or a list')

  if gridsize <= 0:
    py_printf('Error', 'Unable to plot the flat source regions ' + \
              'with a negative gridsize (%d)', gridsize)

  py_printf('NORMAL', 'Plotting the flat source region scalar fluxes...')

  if not isinstance(energy_groups, list):
    energy_groups = [energy_groups]


  # Initialize a numpy array for the groupwise scalar fluxes
  fluxes = numpy.zeros((len(energy_groups), gridsize, gridsize))

  # Retrieve the bounding box for the geometry
  xmin = geometry.getXMin() + TINY_MOVE
  xmax = geometry.getXMax() - TINY_MOVE
  ymin = geometry.getYMin() + TINY_MOVE
  ymax = geometry.getYMax() - TINY_MOVE

  # Initialize numpy arrays for the grid points
  xcoords = np.linspace(xmin, xmax, gridsize)
  ycoords = np.linspace(ymin, ymax, gridsize)

  for i in range(gridsize):
    for j in range(gridsize):

      # Find the flat source region IDs for each grid point
      x = xcoords[i]
      y = ycoords[j]

      point = LocalCoords(x, y)
      point.setUniverse(0)
      geometry.findCellContainingCoords(point)
      fsr_id = geometry.getFSRId(point)

      # Get the scalar flux for each energy group in this FSR
      for index, group in enumerate(energy_groups):
        fluxes[index,j,i] = solver.getFSRScalarFlux(fsr_id, group)

  # Loop over all energy group and create a plot
  for index, group in enumerate(energy_groups):

    # Plot a 2D color map of the flat source regions
    fig = plt.figure()
    plt.imshow(np.flipud(fluxes[index,:,:]), extent=[xmin, xmax, ymin, ymax])
    plt.colorbar()
    plt.title('Flat Source Region Scalar Flux in Group ' + str(group))
    filename = directory + 'fsr-flux-group-' + str(group) + '.png'
    fig.savefig(filename, bbox_inches='tight')


##
# @brief This method takes in a Geometry object and plots a color-coded 2D
#        surface plot representing the flat source region fission rates in 
#        the Geometry.
# @details The geometry object must be initialized with Materials, Cells,
#          Universes and Lattices before being passed into this method. A user
#          may invoke this function from an OpenMOC Python file as follows:
#
# @code
#         openmoc.plotter.plot_fission_rates(geometry, solver)
# @endcode
#
# @param geometry a Geometry object which has been initialized with Materials,
#        Cells, Universes and Lattices
# @param solver a Solver object that has converged the source for the Geometry
# @param gridsize an optional number of grid cells for the plot
def plot_fission_rates(geometry, solver, gridsize=250):

  global subdirectory

  directory = get_output_directory() + subdirectory

  # Make directory if it does not exist
  if not os.path.exists(directory):
    os.makedirs(directory)

  # Error checking
<<<<<<< HEAD
  if not 'Geometry' in str(type(geometry)):
    py_printf('ERROR', 'Unable to plot the fission rates ' + \
              'since input did not contain a geometry class object')
=======
  if not 'Mesh' in str(type(mesh)):
    py_printf('ERROR', 'Unable to plot the mesh scalar flux ' + \
                'since input did not contain a mesh class object')

  if isinstance(energy_groups, list):
    for group in energy_groups:

      if not isinstance(group, int):
        py_printf('ERROR', 'Unable to plot the mesh scalar flux since the ' + \
                  'energy_groups list contains %s which is not an int', 
                  str(group))

      elif group <= 0:
        py_printf('ERROR', 'Unable to plot the mesh scalar flux since the ' + \
                  'energy_groups list contains %d which is less than the ' + \
                  'index for all energy groups', group)

      elif group > mesh.getNumGroups():
        py_printf('ERROR', 'Unable to plot the mesh scalar flux since the ' + \
                  'energy_groups list contains %d which is greater than ' + \
                  'the index for all energy groups', group)

  elif isinstance(energy_groups, int):
    if energy_groups <= 0:
      py_printf('ERROR', 'Unable to plot the mesh scalar flux since the ' + \
                'energy_groups argument contains %d which is less than the ' + \
                'index for all energy groups', energy_groups)

    elif energy_groups > mesh.getNumGroups():
      py_printf('ERROR', 'Unable to plot the mesh scalar flux since the ' + \
                'energy_groups argument contains %d which is greater than ' + \
                'the index for all energy groups', energy_groups)

  else:
    py_printf('ERROR', 'Unable to plot the mesh scalar flux since the ' + \
              'energy_groups argument is %s which is not an energy group ' + \
              'index or a list of energy group indices', str(energy_groups))
>>>>>>> 0f5d755d

  if not 'Solver' in str(type(solver)):
    py_printf('ERROR', 'Unable to plot the fission rates ' + \
              'since input did not contain a solver class object')

  if not is_integer(gridsize):
    py_printf('ERROR', 'Unable to plot the fission rates ' + \
              'since since the gridsize %s is not an integer', str(gridsize))

  if gridsize <= 0:
    py_printf('Error', 'Unable to plot the fission rates ' + \
              'with a negative gridsize (%d)', gridsize)

  py_printf('NORMAL', 'Plotting the flat source region fission rates...')

  # Get geometry
  geometry = solver.getGeometry()

  # Compute the volume-weighted fission rates for each FSR
  fission_rates = solver.computeFSRFissionRates(geometry.getNumFSRs())

  # Initialize a numpy array of fission rates
  fission_rates_array = numpy.zeros((gridsize, gridsize))

  # Retrieve the bounding box for the geometry
  xmin = geometry.getXMin() + TINY_MOVE
  xmax = geometry.getXMax() - TINY_MOVE
  ymin = geometry.getYMin() + TINY_MOVE
  ymax = geometry.getYMax() - TINY_MOVE

  # Initialize numpy arrays for the grid points
  xcoords = np.linspace(xmin, xmax, gridsize)
  ycoords = np.linspace(ymin, ymax, gridsize)

  for i in range(gridsize):
    for j in range(gridsize):

      # Find the flat source region IDs for each grid point
      x = xcoords[i]
      y = ycoords[j]

      point = LocalCoords(x, y)
      point.setUniverse(0)
      geometry.findCellContainingCoords(point)
      fsr_id = geometry.getFSRId(point)

      # Get the fission rate in this FSR
      fission_rates_array[j,i] = fission_rates[fsr_id]

<<<<<<< HEAD
  # Plot a 2D color map of the flat source regions fission rates
  fig = plt.figure()
  plt.imshow(np.flipud(fission_rates_array), extent=[xmin, xmax, ymin, ymax])
  plt.colorbar()
  plt.title('Flat Source Region Fission Rates')
  filename = directory + 'fission-rates.png'
  fig.savefig(filename, bbox_inches='tight')
=======
  # Loop over all energy group and create a plot
  for index, group in enumerate(energy_groups):

    # Plot a 2D color map of the flat source regions
    fig = plt.figure()
    plt.imshow(np.flipud(fluxes[index,:,:]), extent=[xmin, xmax, ymin, ymax])
    plt.colorbar()
    plt.title('Mesh Scalar Flux in Group ' + str(group))
    filename = directory + 'mesh-flux-group-' + str(group) + '.png'
    fig.savefig(filename, bbox_inches='tight')
>>>>>>> 0f5d755d
<|MERGE_RESOLUTION|>--- conflicted
+++ resolved
@@ -721,49 +721,9 @@
     os.makedirs(directory)
 
   # Error checking
-<<<<<<< HEAD
   if not 'Geometry' in str(type(geometry)):
     py_printf('ERROR', 'Unable to plot the fission rates ' + \
               'since input did not contain a geometry class object')
-=======
-  if not 'Mesh' in str(type(mesh)):
-    py_printf('ERROR', 'Unable to plot the mesh scalar flux ' + \
-                'since input did not contain a mesh class object')
-
-  if isinstance(energy_groups, list):
-    for group in energy_groups:
-
-      if not isinstance(group, int):
-        py_printf('ERROR', 'Unable to plot the mesh scalar flux since the ' + \
-                  'energy_groups list contains %s which is not an int', 
-                  str(group))
-
-      elif group <= 0:
-        py_printf('ERROR', 'Unable to plot the mesh scalar flux since the ' + \
-                  'energy_groups list contains %d which is less than the ' + \
-                  'index for all energy groups', group)
-
-      elif group > mesh.getNumGroups():
-        py_printf('ERROR', 'Unable to plot the mesh scalar flux since the ' + \
-                  'energy_groups list contains %d which is greater than ' + \
-                  'the index for all energy groups', group)
-
-  elif isinstance(energy_groups, int):
-    if energy_groups <= 0:
-      py_printf('ERROR', 'Unable to plot the mesh scalar flux since the ' + \
-                'energy_groups argument contains %d which is less than the ' + \
-                'index for all energy groups', energy_groups)
-
-    elif energy_groups > mesh.getNumGroups():
-      py_printf('ERROR', 'Unable to plot the mesh scalar flux since the ' + \
-                'energy_groups argument contains %d which is greater than ' + \
-                'the index for all energy groups', energy_groups)
-
-  else:
-    py_printf('ERROR', 'Unable to plot the mesh scalar flux since the ' + \
-              'energy_groups argument is %s which is not an energy group ' + \
-              'index or a list of energy group indices', str(energy_groups))
->>>>>>> 0f5d755d
 
   if not 'Solver' in str(type(solver)):
     py_printf('ERROR', 'Unable to plot the fission rates ' + \
@@ -813,23 +773,10 @@
       # Get the fission rate in this FSR
       fission_rates_array[j,i] = fission_rates[fsr_id]
 
-<<<<<<< HEAD
   # Plot a 2D color map of the flat source regions fission rates
   fig = plt.figure()
   plt.imshow(np.flipud(fission_rates_array), extent=[xmin, xmax, ymin, ymax])
   plt.colorbar()
   plt.title('Flat Source Region Fission Rates')
   filename = directory + 'fission-rates.png'
-  fig.savefig(filename, bbox_inches='tight')
-=======
-  # Loop over all energy group and create a plot
-  for index, group in enumerate(energy_groups):
-
-    # Plot a 2D color map of the flat source regions
-    fig = plt.figure()
-    plt.imshow(np.flipud(fluxes[index,:,:]), extent=[xmin, xmax, ymin, ymax])
-    plt.colorbar()
-    plt.title('Mesh Scalar Flux in Group ' + str(group))
-    filename = directory + 'mesh-flux-group-' + str(group) + '.png'
-    fig.savefig(filename, bbox_inches='tight')
->>>>>>> 0f5d755d
+  fig.savefig(filename, bbox_inches='tight')