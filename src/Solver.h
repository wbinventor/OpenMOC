--- conflicted
+++ resolved
@@ -10,21 +10,14 @@
 
 #ifdef __cplusplus
 #define _USE_MATH_DEFINES
-<<<<<<< HEAD
-#include <math.h>
+#include "Python.h"
 #include "constants.h"
-=======
-#include "Python.h"
->>>>>>> 1847f671
 #include "Timer.h"
 #include "PolarQuad.h"
 #include "TrackGenerator.h"
 #include "Cmfd.h"
-<<<<<<< HEAD
 #include "ExpEvaluator.h"
-=======
 #include <math.h>
->>>>>>> 1847f671
 #endif
 
 /** Indexing macro for the scalar flux in each FSR and energy grou */
