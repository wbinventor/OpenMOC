/**
 * @file Solver.h
 * @brief The Solver class.
 * @date February 7, 2012
 * @author William Boyd, MIT, Course 22 (wboyd@mit.edu)
 */

#ifndef SOLVER_H_
#define SOLVER_H_

#ifdef __cplusplus
#define _USE_MATH_DEFINES
#include "Python.h"
#include "constants.h"
#include "Timer.h"
#include "PolarQuad.h"
#include "TrackGenerator.h"
#include "Cmfd.h"
#include "ExpEvaluator.h"
#include <math.h>
#endif

/** Indexing macro for the scalar flux in each FSR and energy group */
#define _scalar_flux(r,e) (_scalar_flux[(r)*_num_groups + (e)])

/** Indexing macro for the old scalar flux in each FSR and energy group */
#define _old_scalar_flux(r,e) (_old_scalar_flux[(r)*_num_groups + (e)])

/** Indexing macro for the total source divided by the total cross-section
 *  (\f$ \frac{Q}{\Sigma_t} \f$) in each FSR and energy group */
#define _reduced_sources(r,e) (_reduced_sources[(r)*_num_groups + (e)])

/** Indexing macro for the polar quadrature weights multiplied by the
 *  azimuthal angle quadrature weights */
#define _polar_weights(i,p) (_polar_weights[(i)*_num_polar + (p)])

/** Indexing macro for the angular fluxes for each polar angle and energy
 *  group for the outgoing reflective track for both the forward and
 *  reverse direction for a given track */
#define _boundary_flux(i,j,p,e) (_boundary_flux[(i)*2*_polar_times_groups \
                                                + (j)*_polar_times_groups \
                                                + (p)*_num_groups + (e)])

/** Indexing macro for the leakage for each polar angle and energy group
 *  for both the forward and reverse direction for each track */
#define _boundary_leakage(i,pe2) (_boundary_leakage[2*(i)*_polar_times_groups \
                                                    +(pe2)])

/** Indexing scheme for fixed sources for each FSR and energy group */
#define _fixed_sources(r,e) (_fixed_sources[(r)*_num_groups + (e)])

/** Indexing scheme for the total fission source (\f$ \nu\Sigma_f\Phi \f$)
 *  for each FSR and energy group */
#define fission_sources(r,e) (fission_sources[(r)*_num_groups + (e)])

/** Indexing scheme for the total in-scatter source (\f$ \Sigma_s\Phi \f$)
 *  for each FSR and energy group */
#define scatter_sources(r,e) (scatter_sources[(r)*_num_groups + (e)])


/**
 * @enum residualType
 * @brief The type of residual used for the convergence criterion.
*/
enum residualType {

  /** A residual on the scalar flux distribution */
  SCALAR_FLUX,

  /** A residual on the fission source distribution */
  FISSION_SOURCE,

  /** A residual on the total source distribution */
  TOTAL_SOURCE,
};


/**
 * @class Solver Solver.h "src/Solver.h"
 * @brief This is an abstract base class which different Solver subclasses
 *        implement for different architectures or source iteration algorithms.
 */
class Solver {

protected:

  /** The number of azimuthal angles */
  int _num_azim;

  /** The number of energy groups */
  int _num_groups;

  /** The number of flat source regions */
  int _num_FSRs;

  /** The number of fissionable flat source regions */
  int _num_fissionable_FSRs;

  /** The FSR "volumes" (i.e., areas) indexed by FSR UID */
  FP_PRECISION* _FSR_volumes;

  /** The FSR Material pointers indexed by FSR UID */
  Material** _FSR_materials;

  /** A pointer to a TrackGenerator which contains Tracks */
  TrackGenerator* _track_generator;

  /** A pointer to a Geometry with initialized FSR offset maps */
  Geometry* _geometry;

  /** The number of Materials */
  int _num_materials;

  /** A pointer to a polar quadrature */
  PolarQuad* _polar_quad;

  /** A boolean indicating if a user-defined PolarQuad was assigned */
  bool _user_polar_quad;

  /** The number of polar angles */
  int _num_polar;

  /** The number of polar angles times energy groups */
  int _polar_times_groups;

  /** A pointer to the 2D ragged array of Tracks */
  Track** _tracks;

  /** The total number of Tracks */
  int _tot_num_tracks;

  /** The weights for each polar angle in the polar angle quadrature */
  FP_PRECISION* _polar_weights;

  /** The angular fluxes for each Track for all energy groups, polar angles,
   *  and azimuthal angles. This array stores the boundary fluxes for a
   *  a Track along both "forward" and "reverse" directions. */
  FP_PRECISION* _boundary_flux;

  /** The angular leakages for each Track for all energy groups, polar angles,
   *  and azimuthal angles. This array stores the weighted outgoing fluxes
   *  for a Track along both "forward" and "reverse" directions. */
  FP_PRECISION* _boundary_leakage;

  /** The scalar flux for each energy group in each FSR */
  FP_PRECISION* _scalar_flux;

  /** The old scalar flux for each energy group in each FSR */
  FP_PRECISION* _old_scalar_flux;

  /** Optional user-specified fixed sources in each FSR and energy group */
  FP_PRECISION* _fixed_sources;

  /** Ratios of source to total cross-section for each FSR and energy group */
  FP_PRECISION* _reduced_sources;

  /** The current iteration's approximation to k-effective */
  FP_PRECISION _k_eff;

  /** The number of source iterations needed to reach convergence */
  int _num_iterations;

  /** The tolerance for converging the source/flux */
  FP_PRECISION _converge_thresh;

  /** En ExpEvaluator to compute exponentials in the transport equation */
  ExpEvaluator* _exp_evaluator;

  /** A timer to record timing data for a simulation */
  Timer* _timer;

  /** A pointer to a Coarse Mesh Finite Difference (CMFD) acceleration object */
  Cmfd* _cmfd;

<<<<<<< HEAD
  int round_to_int(float x);
  int round_to_int(double x);

=======
>>>>>>> 118d5316
  /**
   * @brief Initializes Track boundary angular flux and leakage and
   *        FSR scalar flux arrays.
   */
  virtual void initializeFluxArrays() =0;

  /**
   * @brief Allocates memory for FSR source arrays.
   */
  virtual void initializeSourceArrays() =0;

<<<<<<< HEAD
  /**
   * @brief Builds the exponential linear interpolation table.
   */
  virtual void buildExpInterpTable() =0;

  virtual void initializePolarQuadrature();
  virtual void initializeFSRs();
  virtual void initializeCmfd();
  virtual void checkTrackSpacing();
=======
  virtual void initializePolarQuadrature();
  virtual void initializeExpEvaluator();
  virtual void initializeFSRs();
  virtual void countFissionableFSRs();
  virtual void initializeCmfd();
>>>>>>> 118d5316

  /**
   * @brief Zero each Track's boundary fluxes for each energy group and polar
   *        angle in the "forward" and "reverse" directions.
   */
  virtual void zeroTrackFluxes() =0;

  /**
   * @brief Set the scalar flux for each FSR and energy group to some value.
   * @param value the value to assign to each FSR scalar flux
   */
  virtual void flattenFSRFluxes(FP_PRECISION value) =0;

  /**
   * @brief Stores the current scalar fluxes in the old scalar flux array.
   */
  virtual void storeFSRFluxes() =0;

  /**
   * @brief Normalizes all FSR scalar fluxes and Track boundary angular
   *        fluxes to the total fission source (times \f$ \nu \f$).
   */
  virtual void normalizeFluxes() =0;

  /**
   * @brief Computes the total source (fission, scattering, fixed) for 
   *        each FSR and energy group.
   */
  virtual void computeFSRSources() =0;

  /**
   * @brief Computes the residual between successive flux/source iterations. 
   * @param res_type the type of residual (FLUX, FISSIOn_SOURCE, TOTAL_SOURCE)
   * @return the total residual summed over FSRs and energy groups
   */
  virtual double computeResidual(residualType res_type) =0;

  /**
   * @brief Compute \f$ k_{eff} \f$ from total fission and absorption rates
   *        in each FSR and energy group.
   */
  virtual void computeKeff() =0;

  /**
   * @brief Add the source term contribution in the transport equation to
   *        the FSR scalar flux.
   */
  virtual void addSourceToScalarFlux() =0;

  /**
   * @brief This method performs one transport sweep of all azimuthal angles,
   *        Tracks, segments, polar angles and energy groups.
   */
  virtual void transportSweep() =0;

  void clearTimerSplits();

public:
  Solver(TrackGenerator* track_generator=NULL);
  virtual ~Solver();

  virtual void setGeometry(Geometry* geometry);

  Geometry* getGeometry();
  FP_PRECISION getFSRVolume(int fsr_id);
  TrackGenerator* getTrackGenerator();
  FP_PRECISION getFSRVolume(int fsr_id);
  int getNumPolarAngles();
  int getNumIterations();
  double getTotalTime();
  FP_PRECISION getKeff();
  FP_PRECISION getConvergenceThreshold();
  FP_PRECISION getMaxOpticalLength();
  bool isUsingDoublePrecision();
  bool isUsingExponentialInterpolation();

  virtual FP_PRECISION getFSRScalarFlux(int fsr_id, int group);
  virtual FP_PRECISION getFSRSource(int fsr_id, int group);

  virtual void setTrackGenerator(TrackGenerator* track_generator);
  virtual void setPolarQuadrature(PolarQuad* polar_quad);
  virtual void setConvergenceThreshold(FP_PRECISION threshold);
  virtual void setFixedSourceByFSR(int fsr_id, int group, FP_PRECISION source);
  void setFixedSourceByCell(Cell* cell, int group, FP_PRECISION source);
  void setFixedSourceByMaterial(Material* material, int group, 
                                FP_PRECISION source);
  void setMaxOpticalLength(FP_PRECISION max_optical_length);
  void setExpPrecision(FP_PRECISION precision);
  void useExponentialInterpolation();
  void useExponentialIntrinsic();

  void computeFlux(int max_iters=1000, bool only_fixed_source=true);
  void computeSource(int max_iters=1000, double k_eff=1.0, 
                     residualType res_type=TOTAL_SOURCE);
  void computeEigenvalue(int max_iters=1000, 
                         residualType res_type=FISSION_SOURCE);

 /**
  * @brief Computes the volume-weighted, energy integrated fission rate in
  *        each FSR and stores them in an array indexed by FSR ID.
  * @details This is a helper method for SWIG to allow users to retrieve
  *          FSR fission rates as a NumPy array. An example of how this method 
  *          can be called from Python is as follows:
  *
  * @code
  *          num_FSRs = geometry.getNumFSRs()
  *          fission_rates = solver.computeFSRFissionRates(num_FSRs)
  * @endcode
  *
  * @param fission_rates an array to store the fission rates (implicitly passed
  *                      in as a NumPy array from Python)
  * @param num_FSRs the number of FSRs passed in from Python
  */
  virtual void computeFSRFissionRates(double* fission_rates, int num_FSRs) =0;

  void printTimerReport();
};


#endif /* SOLVER_H_ */<|MERGE_RESOLUTION|>--- conflicted
+++ resolved
@@ -172,12 +172,6 @@
   /** A pointer to a Coarse Mesh Finite Difference (CMFD) acceleration object */
   Cmfd* _cmfd;
 
-<<<<<<< HEAD
-  int round_to_int(float x);
-  int round_to_int(double x);
-
-=======
->>>>>>> 118d5316
   /**
    * @brief Initializes Track boundary angular flux and leakage and
    *        FSR scalar flux arrays.
@@ -189,23 +183,11 @@
    */
   virtual void initializeSourceArrays() =0;
 
-<<<<<<< HEAD
-  /**
-   * @brief Builds the exponential linear interpolation table.
-   */
-  virtual void buildExpInterpTable() =0;
-
-  virtual void initializePolarQuadrature();
-  virtual void initializeFSRs();
-  virtual void initializeCmfd();
-  virtual void checkTrackSpacing();
-=======
   virtual void initializePolarQuadrature();
   virtual void initializeExpEvaluator();
   virtual void initializeFSRs();
   virtual void countFissionableFSRs();
   virtual void initializeCmfd();
->>>>>>> 118d5316
 
   /**
    * @brief Zero each Track's boundary fluxes for each energy group and polar
@@ -270,7 +252,6 @@
   virtual void setGeometry(Geometry* geometry);
 
   Geometry* getGeometry();
-  FP_PRECISION getFSRVolume(int fsr_id);
   TrackGenerator* getTrackGenerator();
   FP_PRECISION getFSRVolume(int fsr_id);
   int getNumPolarAngles();
