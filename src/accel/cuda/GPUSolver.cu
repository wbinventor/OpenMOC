--- conflicted
+++ resolved
@@ -180,15 +180,9 @@
 
       fission_source *= inverse_k_eff;
 
-<<<<<<< HEAD
-      /* Set the reduced source for FSR r in group G */
-      reduced_sources(tid,G) = fission_source * chi[G];
-      reduced_sources(tid,G) += scatter_source + fixed_sources(tid,G);
-=======
       /* Compute total (scatter+fission+fixed) reduced source */
       reduced_sources(tid,G) = fixed_sources(tid,G);
       reduced_sources(tid,G) += scatter_source + fission_source;
->>>>>>> c60c7309
       reduced_sources(tid,G) *= ONE_OVER_FOUR_PI;
       reduced_sources(tid,G) = __fdividef(reduced_sources(tid,G), sigma_t[G]);
     }
@@ -1063,72 +1057,6 @@
 
 
 /**
- * @brief Initializes the FSR volumes and dev_materials array on the GPU.
- * @details This method assigns each FSR a unique, monotonically increasing
- *          ID, sets the Material for each FSR, and assigns a volume based on
- *          the cumulative length of all of the segments inside the FSR.
- */
-void GPUSolver::initializeFSRs() {
-
-  log_printf(NORMAL, "Initializing FSRs on the GPU...");
-
-  /* Delete old FSRs array if it exists */
-  if (_FSR_volumes != NULL) {
-    cudaFree(_FSR_volumes);
-    _FSR_volumes = NULL;
-  }
-
-  if (_FSR_materials != NULL) {
-    cudaFree(_FSR_materials);
-    _FSR_materials = NULL;
-  }
-
-  Solver::initializeFSRs();
-
-  /* Allocate memory for all FSR volumes and dev_materials on the device */
-  try{
-
-    /* Store pointers to arrays of FSR data created on the host by the 
-     * the parent class Solver::initializeFSRs() routine */
-    FP_PRECISION* host_FSR_volumes = _FSR_volumes;
-    int* host_FSR_materials = _FSR_materials;
-
-    /* Allocate memory on device for FSR volumes and Material indices */
-    cudaMalloc((void**)&_FSR_volumes, _num_FSRs * sizeof(FP_PRECISION));
-    cudaMalloc((void**)&_FSR_materials, _num_FSRs * sizeof(int));
-
-    /* Create a temporary FSR to material indices array */
-    int* FSRs_to_material_indices = new int[_num_FSRs];
-
-    /* Populate FSR Material indices array */
-    for (int i = 0; i < _num_FSRs; i++)
-      FSRs_to_material_indices[i] = _material_IDs_to_indices[_geometry->
-        findFSRMaterial(i)->getId()];
-
-    /* Copy the arrays of FSR data to the device */
-    cudaMemcpy((void*)_FSR_volumes, (void*)host_FSR_volumes,
-      _num_FSRs * sizeof(FP_PRECISION), cudaMemcpyHostToDevice);
-    cudaMemcpy((void*)_FSR_materials, (void*)FSRs_to_material_indices,
-      _num_FSRs * sizeof(int), cudaMemcpyHostToDevice);
-
-    /* Copy the number of FSRs into constant memory on the GPU */
-    cudaMemcpyToSymbol(num_FSRs, (void*)&_num_FSRs, sizeof(int), 0,
-      cudaMemcpyHostToDevice);
-
-    /* Free the array of FSRs data allocated by the Solver parent class */
-    free(host_FSR_volumes);
-    free(host_FSR_materials);
-
-    /* Free the temporary array of FSRs to material indices on the host */
-    free(FSRs_to_material_indices);
-  }
-  catch(std::exception &e) {
-    log_printf(ERROR, "Could not allocate memory for FSRs on GPU");
-  }
-}
-
-
-/**
  * @brief Allocates all Materials data on the GPU.
  * @details This method loops over the materials in the host_materials map.
  *          Since CUDA does not support std::map data types on the device, 
@@ -1168,6 +1096,72 @@
   }
   catch(std::exception &e) {
     log_printf(ERROR, "Could not allocate memory for Materials on GPU");
+  }
+}
+
+
+/**
+ * @brief Initializes the FSR volumes and dev_materials array on the GPU.
+ * @details This method assigns each FSR a unique, monotonically increasing
+ *          ID, sets the Material for each FSR, and assigns a volume based on
+ *          the cumulative length of all of the segments inside the FSR.
+ */
+void GPUSolver::initializeFSRs() {
+
+  log_printf(NORMAL, "Initializing FSRs on the GPU...");
+
+  /* Delete old FSRs array if it exists */
+  if (_FSR_volumes != NULL) {
+    cudaFree(_FSR_volumes);
+    _FSR_volumes = NULL;
+  }
+
+  if (_FSR_materials != NULL) {
+    cudaFree(_FSR_materials);
+    _FSR_materials = NULL;
+  }
+
+  Solver::initializeFSRs();
+
+  /* Allocate memory for all FSR volumes and dev_materials on the device */
+  try{
+
+    /* Store pointers to arrays of FSR data created on the host by the 
+     * the parent class Solver::initializeFSRs() routine */
+    FP_PRECISION* host_FSR_volumes = _FSR_volumes;
+    int* host_FSR_materials = _FSR_materials;
+
+    /* Allocate memory on device for FSR volumes and Material indices */
+    cudaMalloc((void**)&_FSR_volumes, _num_FSRs * sizeof(FP_PRECISION));
+    cudaMalloc((void**)&_FSR_materials, _num_FSRs * sizeof(int));
+
+    /* Create a temporary FSR to material indices array */
+    int* FSRs_to_material_indices = new int[_num_FSRs];
+
+    /* Populate FSR Material indices array */
+    for (int i = 0; i < _num_FSRs; i++)
+      FSRs_to_material_indices[i] = _material_IDs_to_indices[_geometry->
+        findFSRMaterial(i)->getId()];
+
+    /* Copy the arrays of FSR data to the device */
+    cudaMemcpy((void*)_FSR_volumes, (void*)host_FSR_volumes,
+      _num_FSRs * sizeof(FP_PRECISION), cudaMemcpyHostToDevice);
+    cudaMemcpy((void*)_FSR_materials, (void*)FSRs_to_material_indices,
+      _num_FSRs * sizeof(int), cudaMemcpyHostToDevice);
+
+    /* Copy the number of FSRs into constant memory on the GPU */
+    cudaMemcpyToSymbol(num_FSRs, (void*)&_num_FSRs, sizeof(int), 0,
+      cudaMemcpyHostToDevice);
+
+    /* Free the array of FSRs data allocated by the Solver parent class */
+    free(host_FSR_volumes);
+    free(host_FSR_materials);
+
+    /* Free the temporary array of FSRs to material indices on the host */
+    free(FSRs_to_material_indices);
+  }
+  catch(std::exception &e) {
+    log_printf(ERROR, "Could not allocate memory for FSRs on GPU");
   }
 }
 
