#include "GPUSolver.h"

/** The number of azimuthal angles */
__constant__ int num_azim[1];

/** The number of energy groups */
__constant__ int num_groups[1];

/** The number of FSRs */
__constant__ int num_FSRs[1];

/** The number of polar angles */
__constant__ int num_polar[1];

/** Twice the number of polar angles */
__constant__ int two_times_num_polar[1];

/** The number of polar angles times energy groups */
__constant__ int polar_times_groups[1];

/** An array for the sines of the polar angle in the polar Quadrature set */
__constant__ FP_PRECISION sin_thetas[MAX_POLAR_ANGLES_GPU];

/** An array of the weights for the polar angles from the Quadrature set */
__constant__ FP_PRECISION polar_weights[MAX_POLAR_ANGLES_GPU*MAX_AZIM_ANGLES_GPU];

/** The total number of Tracks */
__constant__ int tot_num_tracks[1];

/** An GPUExpEvaluator object to compute exponentials */
__constant__ GPUExpEvaluator exp_evaluator;


/**
 * @brief A struct used to check if a value on the GPU is equal to INF.
 * @details This is used as a predicate in Thrust routines.
 */
struct isinf_test { 
  /**
   * @brief Checks if a double precision value is INF.
   * @param a the value to check
   * @return true if equal to INF, false otherwise
   */
  __host__ __device__ bool operator()(double a) {
    return isinf(a);
  }

  /**
   * @brief Checks if a single precision value is INF.
   * @param a the value to check
   * @return true if equal to INF, false otherwise
   */
  __host__ __device__ bool operator()(float a) {
    return isinf(a);
  }
};


/**
 * @brief A struct used to check if a value on the GPU is equal to NaN.
 * @details This is used as a predicate in Thrust routines.
 */
struct isnan_test { 
  /**
   * @brief Checks if a double precision value is NaN.
   * @param a the value to check
   * @return true if equal to NaN, false otherwise
   */
  __host__ __device__ bool operator()(double a) {
    return isnan(a);
  }

  /**
   * @brief Checks if a single precision value is NaN.
   * @param a the value to check
   * @return true if equal to NaN, false otherwise
   */
  __host__ __device__ bool operator()(float a) {
    return isnan(a);
  }
};


/**
 * @brief Compute the total fission source from all FSRs.
 * @param FSR_volumes an array of FSR volumes
 * @param FSR_materials an array of FSR Material indices
 * @param materials an array of dev_materials on the device
 * @param scalar_flux the scalar flux in each FSR and energy group
 * @param fission_sources array of fission sources in each FSR and energy group
 */
__global__ void computeFissionSourcesOnDevice(FP_PRECISION* FSR_volumes,
                                              int* FSR_materials,
                                              dev_material* materials,
                                              FP_PRECISION* scalar_flux,
                                              FP_PRECISION* fission_sources) {

  /* Use a shared memory buffer for each thread's fission source */
  extern __shared__ FP_PRECISION shared_fission_source[];

  int tid = threadIdx.x + blockIdx.x * blockDim.x;

  dev_material* curr_material;
  FP_PRECISION* nu_sigma_f;
  FP_PRECISION volume, source;

  /* Initialize fission source to zero */
  shared_fission_source[threadIdx.x] = 0;

  /* Iterate over all FSRs */
  while (tid < *num_FSRs) {

    curr_material = &materials[FSR_materials[tid]];
    nu_sigma_f = curr_material->_nu_sigma_f;
    volume = FSR_volumes[tid];

    /* Iterate over energy groups and update fission source for
     * this thread block */
    for (int e=0; e < *num_groups; e++) {
      source = nu_sigma_f[e] * scalar_flux(tid,e) * volume;
      shared_fission_source[threadIdx.x] += source;
    }

    /* Increment thread id */
    tid += blockDim.x * gridDim.x;
  }

  /* Copy this thread's fission source to global memory */
  tid = threadIdx.x + blockIdx.x * blockDim.x;
  fission_sources[tid] = shared_fission_source[threadIdx.x];
}


/**
 * @brief Computes the total source (fission, scattering, fixed) in each FSR.
 * @details This method computes the total source in each region based on
 *          this iteration's current approximation to the scalar flux.
 * @param FSR_materials an array of FSR Material indices
 * @param materials an array of dev_material pointers
 * @param scalar_flux an array of FSR scalar fluxes
 * @param fixed_sources an array of fixed (user-defined) sources
 * @param reduced_sources an array of FSR sources / total xs
 * @param inverse_k_eff the inverse of keff
 */
__global__ void computeFSRSourcesOnDevice(int* FSR_materials,
                                          dev_material* materials,
                                          FP_PRECISION* scalar_flux,
                                          FP_PRECISION* fixed_sources,
                                          FP_PRECISION* reduced_sources,
                                          FP_PRECISION inverse_k_eff) {

  int tid = threadIdx.x + blockIdx.x * blockDim.x;

  FP_PRECISION fission_source;
  FP_PRECISION scatter_source;

  dev_material* curr_material;
  FP_PRECISION* sigma_t;
  FP_PRECISION* sigma_s;
  FP_PRECISION* fiss_mat;

  /* Iterate over all FSRs */
  while (tid < *num_FSRs) {

    curr_material = &materials[FSR_materials[tid]];

    sigma_t = curr_material->_sigma_t;
    sigma_s = curr_material->_sigma_s;
    fiss_mat = curr_material->_fiss_matrix;

    /* Compute scatter + fission source for group g */
    for (int g=0; g < *num_groups; g++) {
      scatter_source = 0;
      fission_source = 0;

      for (int g_prime=0; g_prime < *num_groups; g_prime++) {
        scatter_source += sigma_s[g*(*num_groups)+g_prime] * scalar_flux(tid,g_prime);
        fission_source += fiss_mat[g*(*num_groups)+g_prime] * scalar_flux(tid,g_prime);
      }

      fission_source *= inverse_k_eff;

      /* Compute total (scatter+fission+fixed) reduced source */
      reduced_sources(tid,g) = fixed_sources(tid,g);
      reduced_sources(tid,g) += scatter_source + fission_source;
      reduced_sources(tid,g) *= ONE_OVER_FOUR_PI;
      reduced_sources(tid,g) = __fdividef(reduced_sources(tid,g), sigma_t[g]);
    }

    /* Increment the thread id */
    tid += blockDim.x * gridDim.x;
  }
}


/**
 * @brief Computes the total fission source in each FSR.
 * @details This method is a helper routine for the openmoc.krylov submodule.
 * @param FSR_materials an array of FSR Material indices
 * @param materials an array of dev_material pointers
 * @param scalar_flux an array of FSR scalar fluxes
 * @param reduced_sources an array of FSR sources / total xs
 */
__global__ void computeFSRFissionSourcesOnDevice(int* FSR_materials,
                                                 dev_material* materials,
                                                 FP_PRECISION* scalar_flux,
                                                 FP_PRECISION* reduced_sources) {

  int tid = threadIdx.x + blockIdx.x * blockDim.x;

  FP_PRECISION fission_source;

  dev_material* curr_material;
  FP_PRECISION* nu_sigma_f;
  FP_PRECISION* sigma_t;
  FP_PRECISION* chi;

  /* Iterate over all FSRs */
  while (tid < *num_FSRs) {

    curr_material = &materials[FSR_materials[tid]];

    nu_sigma_f = curr_material->_nu_sigma_f;
    sigma_t = curr_material->_sigma_t;
    chi = curr_material->_chi;

    /* Initialize the fission source to zero for this FSR */
    fission_source = 0;

    /* Compute total fission source for current FSR */
    for (int g_prime=0; g_prime < *num_groups; g_prime++)
      fission_source += scalar_flux(tid,g_prime) * nu_sigma_f[g_prime];

    /* Set the reduced source for FSR r in each group g */
    for (int g=0; g < *num_groups; g++) {
      reduced_sources(tid,g) = fission_source * chi[g];
      reduced_sources(tid,g) *= ONE_OVER_FOUR_PI;
      reduced_sources(tid,g) = __fdividef(reduced_sources(tid,g), sigma_t[g]);
    }

    /* Increment the thread id */
    tid += blockDim.x * gridDim.x;
  }
}


/**
 * @brief Computes the total scattering source in each FSR.
 * @details This method is a helper routine for the openmoc.krylov submodule.
 * @param FSR_materials an array of FSR Material indices
 * @param materials an array of dev_material pointers
 * @param scalar_flux an array of FSR scalar fluxes
 * @param reduced_sources an array of FSR sources / total xs
 */
__global__ void computeFSRScatterSourcesOnDevice(int* FSR_materials,
                                                 dev_material* materials,
                                                 FP_PRECISION* scalar_flux,
                                                 FP_PRECISION* reduced_sources) {

  int tid = threadIdx.x + blockIdx.x * blockDim.x;

  FP_PRECISION scatter_source;

  dev_material* curr_material;
  FP_PRECISION* sigma_s;
  FP_PRECISION* sigma_t;

  /* Iterate over all FSRs */
  while (tid < *num_FSRs) {

    curr_material = &materials[FSR_materials[tid]];

    sigma_s = curr_material->_sigma_s;
    sigma_t = curr_material->_sigma_t;

    /* Compute total scattering source for this FSR in group g */
    for (int g=0; g < *num_groups; g++) {
      scatter_source = 0;

      for (int g_prime=0; g_prime < *num_groups; g_prime++)
        scatter_source += sigma_s[g*(*num_groups)+g_prime] * scalar_flux(tid,g_prime);

      /* Set the reduced source for FSR r in group G */
      reduced_sources(tid,g) = scatter_source;
      reduced_sources(tid,g) *= ONE_OVER_FOUR_PI;
      reduced_sources(tid,g) = __fdividef(reduced_sources(tid,g), sigma_t[g]);
    }

    /* Increment the thread id */
    tid += blockDim.x * gridDim.x;
  }
}


/**
 * @brief Compute the total fission source from all FSRs and energy groups.
 * @param FSR_volumes an array of the FSR volumes
 * @param FSR_materials an array of the FSR Material indices
 * @param materials an array of the dev_material pointers
 * @param scalar_flux an array of FSR scalar fluxes
 * @param fission an array of FSR nu-fission rates
 */
__global__ void computeKeffReactionRates(FP_PRECISION* FSR_volumes,
                                         int* FSR_materials,
                                         dev_material* materials,
                                         FP_PRECISION* scalar_flux,
                                         FP_PRECISION* fission) {

  int tid = threadIdx.x + blockIdx.x * blockDim.x;

  dev_material* curr_material;
  FP_PRECISION* nu_sigma_f;
  FP_PRECISION volume;

  FP_PRECISION fiss = 0.;

  /* Iterate over all FSRs */
  while (tid < *num_FSRs) {

    curr_material = &materials[FSR_materials[tid]];
    nu_sigma_f = curr_material->_nu_sigma_f;
    volume = FSR_volumes[tid];

    FP_PRECISION curr_fiss = 0.;

    /* Compute nu-fission rates rates for this thread block */
    for (int e=0; e < *num_groups; e++)
      curr_fiss += nu_sigma_f[e] * scalar_flux(tid,e);

    fiss += curr_fiss * volume;

    /* Increment thread id */
    tid += blockDim.x * gridDim.x;
  }

  /* Copy this thread's fission to global memory */
  tid = threadIdx.x + blockIdx.x * blockDim.x;
  fission[tid] = fiss;
}


/**
 * @brief Perform an atomic addition in double precision to an array address.
 * @details This method is straight out of CUDA C Developers Guide (cc 2013).
 * @param address the array memory address
 * @param val the value to add to the array
 * @return the atomically added array value and input value
 */
__device__ double atomicAdd(double* address, double val) {

  unsigned long long int* address_as_ull = (unsigned long long int*)address;
  unsigned long long int old = *address_as_ull, assumed;

  do {
    assumed = old;
    old = atomicCAS(address_as_ull, assumed, __double_as_longlong(val +
                    __longlong_as_double(assumed)));
  } while (assumed != old);

  return __longlong_as_double(old);
}


/**
 * @brief Computes the contribution to the FSR scalar flux from a Track
 *        segment in a single energy group.
 * @details This method integrates the angular flux for a Track segment across
 *        energy groups and polar angles, and tallies it into the FSR scalar
 *        flux, and updates the Track's angular flux.
 * @param curr_segment a pointer to the Track segment of interest
 * @param azim_index a pointer to the azimuthal angle index for this segment
 * @param energy_group the energy group of interest
 * @param materials the array of dev_material pointers
 * @param track_flux a pointer to the Track's angular flux
 * @param reduced_sources the array of FSR sources / total xs
 * @param polar_weights the array of polar Quadrature weights
 * @param scalar_flux the array of FSR scalar fluxes
 */
__device__ void tallyScalarFlux(dev_segment* curr_segment,
                                int azim_index,
                                int energy_group,
                                dev_material* materials,
                                FP_PRECISION* track_flux,
                                FP_PRECISION* reduced_sources,
                                FP_PRECISION* polar_weights,
                                FP_PRECISION* scalar_flux) {

  int fsr_id = curr_segment->_region_uid;
  FP_PRECISION length = curr_segment->_length;
  dev_material* curr_material = &materials[curr_segment->_material_index];
  FP_PRECISION* sigma_t = curr_material->_sigma_t;

  /* The change in angular flux long this Track segment in this FSR */
  FP_PRECISION delta_psi;
  FP_PRECISION exponential;

  /* Zero the FSR scalar flux contribution from this segment and energy group */
  FP_PRECISION fsr_flux = 0.0;

  /* Loop over polar angles */
  for (int p=0; p < *num_polar; p++) {
    exponential = 
      exp_evaluator.computeExponential(sigma_t[energy_group] * length, p);
    delta_psi = (track_flux[p] - reduced_sources(fsr_id,energy_group));
    delta_psi *= exponential;
    fsr_flux += delta_psi * polar_weights(azim_index,p);
    track_flux[p] -= delta_psi;
  }

  /* Atomically increment the scalar flux for this FSR */
  atomicAdd(&scalar_flux(fsr_id,energy_group), fsr_flux);
}


/**
 * @brief Updates the boundary flux for a Track given boundary conditions.
 * @details For reflective boundary conditions, the outgoing boundary flux
 *          for the Track is given to the reflecting track.
 *          Note: Only one energy group is transferred by this routine.
 * @param curr_track a pointer to the Track of interest
 * @param azim_index a pointer to the azimuthal angle index for this segment
 * @param track_flux an array of the outgoing Track flux
 * @param boundary_flux an array of all angular fluxes
 * @param polar_weights an array of polar Quadrature weights
 * @param energy_angle_index the energy group index
 * @param direction the Track direction (forward - true, reverse - false)
 */
__device__ void transferBoundaryFlux(dev_track* curr_track,
                                     int azim_index,
                                     FP_PRECISION* track_flux,
                                     FP_PRECISION* boundary_flux,
                                     FP_PRECISION* polar_weights,
                                     int energy_angle_index,
                                     bool direction) {

  int start = energy_angle_index;
  bool bc;
  int track_out_id;

  /* Extract boundary conditions for this Track */

  /* For the "forward" direction */
  if (direction) {
    bc = curr_track->_bc_out;
    track_out_id = curr_track->_track_out;
    start += curr_track->_refl_out * (*polar_times_groups);
  }

  /* For the "reverse" direction */
  else {
    bc = curr_track->_bc_in;
    track_out_id = curr_track->_track_in;
    start += curr_track->_refl_in * (*polar_times_groups);
  }

  FP_PRECISION* track_out_flux = &boundary_flux(track_out_id,start);

  /* Put Track's flux in the shared memory temporary flux array */
  for (int p=0; p < *num_polar; p++)
    track_out_flux[p] = track_flux[p] * bc;
}


/**
 * @brief This method performs one transport sweep of one halfspace of all
 *        azimuthal angles, tracks, segments, polar angles and energy groups.
 * @details The method integrates the flux along each track and updates the
 *          boundary fluxes for the corresponding output Track, while updating
 *          the scalar flux in each FSR.
 * @param scalar_flux an array of FSR scalar fluxes
 * @param boundary_flux an array of Track boundary fluxes
 * @param reduced_sources an array of FSR sources / total xs
 * @param materials an array of dev_material pointers
 * @param tracks an array of Tracks
 * @param tid_offset the Track offset for azimuthal angle halfspace
 * @param tid_max the upper bound on the Track IDs for this azimuthal
 *                angle halfspace
 */
__global__ void transportSweepOnDevice(FP_PRECISION* scalar_flux,
                                       FP_PRECISION* boundary_flux,
                                       FP_PRECISION* reduced_sources,
                                       dev_material* materials,
                                       dev_track* tracks,
                                       int tid_offset,
                                       int tid_max) {

  /* Shared memory buffer for each thread's angular flux */
  extern __shared__ FP_PRECISION temp_flux[];
  FP_PRECISION* track_flux;

  int tid = tid_offset + threadIdx.x + blockIdx.x * blockDim.x;
  int track_id = tid / *num_groups;
  int track_flux_index = threadIdx.x * (*two_times_num_polar);
  int energy_group = tid % (*num_groups);
  int energy_angle_index = energy_group * (*num_polar);

  dev_track* curr_track;
  int azim_index;
  int num_segments;
  dev_segment* curr_segment;

  /* Iterate over Track with azimuthal angles in (0, pi/2) */
  while (track_id < tid_max) {

    /* Initialize local registers with important data */
    curr_track = &tracks[track_id];
    azim_index = curr_track->_azim_angle_index;
    num_segments = curr_track->_num_segments;

    /* Retrieve pointer to thread's shared memory buffer for angular flux */
    track_flux = &temp_flux[track_flux_index];

    /* Put Track's flux in the shared memory temporary flux array */
    for (int p=0; p < *num_polar; p++) {

      /* Forward flux along this Track */
      track_flux[p] = boundary_flux(track_id,p+energy_angle_index);

      /* Reverse flux along this Track */
      track_flux[(*num_polar) + p] =
            boundary_flux(track_id,p+energy_angle_index+(*polar_times_groups));
    }

    /* Loop over each Track segment in forward direction */
    for (int i=0; i < num_segments; i++) {
      curr_segment = &curr_track->_segments[i];
      tallyScalarFlux(curr_segment, azim_index, energy_group, materials,
                      track_flux, reduced_sources, polar_weights, scalar_flux);
    }

    /* Transfer boundary angular flux to outgoing Track */
    transferBoundaryFlux(curr_track, azim_index, track_flux, boundary_flux,
                         polar_weights, energy_angle_index, true);

    /* Loop over each Track segment in reverse direction */
    track_flux = &temp_flux[track_flux_index + (*num_polar)];

    for (int i=num_segments-1; i > -1; i--) {
      curr_segment = &curr_track->_segments[i];
      tallyScalarFlux(curr_segment, azim_index, energy_group, materials,
                      track_flux, reduced_sources, polar_weights, scalar_flux);
  }

    /* Transfer boundary angular flux to outgoing Track */
    transferBoundaryFlux(curr_track, azim_index, track_flux, boundary_flux,
                         polar_weights, energy_angle_index, false);

    /* Update the indices for this thread to the next Track, energy group */
    tid += blockDim.x * gridDim.x;
    track_id = tid / *num_groups;
    energy_group = tid % (*num_groups);
    energy_angle_index = energy_group * (*num_polar);
  }
}


/**
 * @brief Add the source term contribution in the transport equation to
 *        the FSR scalar flux on the GPU.
 * @param scalar_flux an array of FSR scalar fluxes
 * @param reduced_sources an array of FSR sources / total xs
 * @param FSR_volumes an array of FSR volumes
 * @param FSR_materials an array of FSR material indices
 * @param materials an array of dev_material pointers
 */
__global__ void addSourceToScalarFluxOnDevice(FP_PRECISION* scalar_flux,
                                              FP_PRECISION* reduced_sources,
                                              FP_PRECISION* FSR_volumes,
                                              int* FSR_materials,
                                              dev_material* materials) {

  int tid = threadIdx.x + blockIdx.x * blockDim.x;
  FP_PRECISION volume;

  dev_material* curr_material;
  FP_PRECISION* sigma_t;

  /* Iterate over all FSRs */
  while (tid < *num_FSRs) {

    curr_material = &materials[FSR_materials[tid]];
    volume = FSR_volumes[tid];
    sigma_t = curr_material->_sigma_t;

    /* Iterate over all energy groups */
    for (int i=0; i < *num_groups; i++) {
      scalar_flux(tid,i) *= 0.5;
      scalar_flux(tid,i) = __fdividef(scalar_flux(tid,i), 
                                     (sigma_t[i] * volume));
      scalar_flux(tid,i) += FOUR_PI * reduced_sources(tid,i);
    }

    /* Increment thread id */
    tid += blockDim.x * gridDim.x;
  }
}


/**
 * @brief Computes the volume-averaged, energy integrated nu-fission rate in
 *        each FSR and stores them in an array indexed by FSR ID on the GPU.
 * @details This is a helper method for the
 *          GPUSolver::computeFSRFissionRates(...) method.
 * @param fission_rates an array to store the nu-fission rates
 * @param fission_rates an array in which to store the FSR nu-fission rates
 * @param FSR_materials an array of FSR material indices
 * @param materials an array of dev_material pointers
 * @param scalar_flux an array of FSR scalar fluxes
 */
__global__ void computeFSRFissionRatesOnDevice(double* fission_rates,
                                               int* FSR_materials,
                                               dev_material* materials,
                                               FP_PRECISION* scalar_flux) {

  int tid = threadIdx.x + blockIdx.x * blockDim.x;
  dev_material* curr_material;
  FP_PRECISION* nu_sigma_f;

  /* Loop over all FSRs and compute the volume-averaged nu-fission rate */
  while (tid < *num_FSRs) {

    curr_material = &materials[FSR_materials[tid]];
    nu_sigma_f = curr_material->_nu_sigma_f;

    /* Initialize the nu-fission rate for this FSR to zero */
    fission_rates[tid] = 0.0;

    for (int i=0; i < *num_groups; i++)
      fission_rates[tid] += scalar_flux(tid,i) * nu_sigma_f[i];

    /* Increment thread id */
    tid += blockDim.x * gridDim.x;
  }
}


/**
 * @brief Constructor initializes arrays for dev_tracks and dev_materials..
 * @details The constructor initalizes the number of CUDA threads and thread 
 *          blocks each to a default of 64.
 * @param track_generator an optional pointer to the TrackjGenerator
 */
GPUSolver::GPUSolver(TrackGenerator* track_generator) :

  Solver(track_generator) {

  /* The default number of thread blocks and threads per thread block */
  _B = 64;
  _T = 64;

  _materials = NULL;
  _dev_tracks = NULL;
  _FSR_materials = NULL;

  if (track_generator != NULL)
    setTrackGenerator(track_generator);
}


/**
 * @brief Solver destructor frees all memory on the device, including arrays
 *        for the FSR scalar fluxes and sources and Track boundary fluxes.
 */
GPUSolver::~GPUSolver() {

  if (_FSR_volumes != NULL) {
    cudaFree(_FSR_volumes);
    _FSR_volumes = NULL;
  }

  if (_FSR_materials != NULL) {
    cudaFree(_FSR_materials);
    _FSR_materials = NULL;
  }

  if (_materials != NULL) {
    cudaFree(_materials);
    _materials = NULL;
  }

  if (_dev_tracks != NULL) {
    cudaFree(_dev_tracks);
    _dev_tracks = NULL;
  }

  /* Clear Thrust vectors's memory on the device */
  _boundary_flux.clear();
  _scalar_flux.clear();
  _old_scalar_flux.clear();
  _fixed_sources.clear();
  _reduced_sources.clear();
}


/**
 * @brief Returns the number of thread blocks to execute on the GPU.
 * @return the number of thread blocks
 */
int GPUSolver::getNumThreadBlocks() {
  return _B;
}


/**
 * @brief Returns the number of threads per block to execute on the GPU.
 * @return the number of threads per block
 */
int GPUSolver::getNumThreadsPerBlock() {
  return _T;
}


/**
 * @brief Returns the source for some energy group for a flat source region
 * @details This is a helper routine used by the openmoc.process module.
 * @param fsr_id the ID for the FSR of interest
 * @param group the energy group of interest
 * @return the flat source region source
 */
FP_PRECISION GPUSolver::getFSRSource(int fsr_id, int group) {

  if (fsr_id >= _num_FSRs)
    log_printf(ERROR, "Unable to return a source for FSR ID = %d "
               "since the max FSR ID = %d", fsr_id, _num_FSRs-1);

  else if (fsr_id < 0)
    log_printf(ERROR, "Unable to return a source for FSR ID = %d "
               "since FSRs do not have negative IDs", fsr_id);

  else if (group-1 >= _num_groups)
    log_printf(ERROR, "Unable to return a source in group %d "
               "since there are only %d groups", group, _num_groups);

  else if (group <= 0)
    log_printf(ERROR, "Unable to return a source in group %d "
               "since groups must be greater or equal to 1", group);

  else if (_scalar_flux.size() == 0)
    log_printf(ERROR, "Unable to return a source "
               "since it has not yet been computed");

  /* Get host material */
  Material* host_material = _geometry->findFSRMaterial(fsr_id);

  /* Get cross sections and scalar flux */
  FP_PRECISION* sigma_s = host_material->getSigmaS();
  FP_PRECISION* fiss_mat = host_material->getFissionMatrix();

  FP_PRECISION* fsr_scalar_fluxes = new FP_PRECISION[_num_groups];
  FP_PRECISION* scalar_flux = 
       thrust::raw_pointer_cast(&_scalar_flux[0]);
  cudaMemcpy((void*)fsr_scalar_fluxes, (void*)&scalar_flux[fsr_id*_num_groups],
             _num_groups * sizeof(FP_PRECISION),
             cudaMemcpyDeviceToHost);

  FP_PRECISION fission_source = 0.0;
  FP_PRECISION scatter_source = 0.0;
  FP_PRECISION total_source;

  /* Compute total scattering and fission sources for this FSR */
  for (int g=0; g < _num_groups; g++) {
    scatter_source += sigma_s[(group-1)*(_num_groups)+g] 
                      * fsr_scalar_fluxes[g];
    fission_source += fiss_mat[(group-1)*(_num_groups)+g] 
                      * fsr_scalar_fluxes[g];
  }

  fission_source /= _k_eff;

  /* Compute the total source */
  total_source = fission_source + scatter_source;

  /* Add in fixed source (if specified by user) */
  total_source += _fixed_sources(fsr_id,group-1);

  /* Normalize to solid angle for isotropic approximation */
  total_source *= ONE_OVER_FOUR_PI;

  delete [] fsr_scalar_fluxes;

  return total_source;
}


/**
 * @brief Returns the scalar flux for some FSR and energy group.
 * @param fsr_id the ID for the FSR of interest
 * @param group the energy group of interest
 * @return the FSR scalar flux
 */
FP_PRECISION GPUSolver::getFlux(int fsr_id, int group) {

  if (fsr_id >= _num_FSRs)
    log_printf(ERROR, "Unable to return a scalar flux for FSR ID = %d "
               "since the max FSR ID = %d", fsr_id, _num_FSRs-1);

  else if (fsr_id < 0)
    log_printf(ERROR, "Unable to return a scalar flux for FSR ID = %d "
               "since FSRs do not have negative IDs", fsr_id);

  else if (group-1 >= _num_groups)
    log_printf(ERROR, "Unable to return a scalar flux in group %d "
               "since there are only %d groups", group, _num_groups);

  else if (group <= 0)
    log_printf(ERROR, "Unable to return a scalar flux in group %d "
               "since groups must be greater or equal to 1", group);

  if (_scalar_flux.size() == 0)
    log_printf(ERROR, "Unable to return a scalar flux "
               "since it has not yet been computed");

  return _scalar_flux(fsr_id,group-1);
}


/**
 * @brief Fills an array with the scalar fluxes on the GPU.
 * @details This class method is a helper routine called by the OpenMOC
 *          Python "openmoc.krylov" module for Krylov subspace methods. 
 *          Although this method appears to require two arguments, in
 *          reality it only requires one due to SWIG and would be called
 *          from within Python as follows:
 *
 * @code
 *          num_fluxes = num_groups * num_FSRs
 *          fluxes = solver.getFluxes(num_fluxes)
 * @endcode
 *
 * @param fluxes an array of FSR scalar fluxes in each energy group
 * @param num_fluxes the total number of FSR flux values
 */
void GPUSolver::getFluxes(FP_PRECISION* out_fluxes, int num_fluxes) {

  if (num_fluxes != _num_groups * _num_FSRs)
    log_printf(ERROR, "Unable to get FSR scalar fluxes since there are "
               "%d groups and %d FSRs which does not match the requested "
               "%d flux values", _num_groups, _num_FSRs, num_fluxes);

  else if (_scalar_flux.size() == 0)
    log_printf(ERROR, "Unable to get FSR scalar fluxes since they "
               "have not yet been allocated on the device");

  FP_PRECISION* scalar_flux = 
       thrust::raw_pointer_cast(&_scalar_flux[0]);

  /* Copy the fluxes from the GPU to the input array */
  cudaMemcpy((void*)out_fluxes, (void*)scalar_flux,
            num_fluxes * sizeof(FP_PRECISION), cudaMemcpyDeviceToHost);
}


/**
 * @brief Sets the number of thread blocks (>0) for CUDA kernels.
 * @param num_blocks the number of thread blocks
 */
void GPUSolver::setNumThreadBlocks(int num_blocks) {

  if (num_blocks < 0)
    log_printf(ERROR, "Unable to set the number of CUDA thread blocks "
               "to %d since it is a negative number", num_blocks);

  _B = num_blocks;
}


/**
 * @brief Sets the number of threads per block (>0) for CUDA kernels.
 * @param num_threads the number of threads per block
 */
void GPUSolver::setNumThreadsPerBlock(int num_threads) {

  if (num_threads < 0)
    log_printf(ERROR, "Unable to set the number of CUDA threads per block "
               "to %d since it is a negative number", num_threads);

  _T = num_threads;
}


/**
 * @brief Assign a fixed source for a flat source region and energy group.
 * @details Fixed sources should be scaled to reflect the fact that OpenMOC 
 *          normalizes the scalar flux such that the total energy- and 
 *          volume-integrated production rate sums to 1.0.
 * @param fsr_id the flat source region ID
 * @param group the energy group
 * @param source the volume-averaged source in this group
 */
void GPUSolver::setFixedSourceByFSR(int fsr_id, int group, 
                                    FP_PRECISION source) {

  Solver::setFixedSourceByFSR(fsr_id, group, source);

  /* Allocate the fixed sources Thrust vector if not yet allocated */
  if (_fixed_sources.size() == 0) {
    _fixed_sources.resize(_num_FSRs * _num_groups);
    thrust::fill(_fixed_sources.begin(), _fixed_sources.end(), 0.0);
  }

  /* Warn the user if a fixed source has already been assigned to this FSR */
  if (_fixed_sources(fsr_id,group-1) != 0.) {
    FP_PRECISION old_source = _fixed_sources(fsr_id,group-1);
    log_printf(WARNING, "Over-riding fixed source %f in FSR ID=%d with %f",
               old_source, fsr_id, source);
  }

  /* Store the fixed source for this FSR and energy group */
  _fixed_sources(fsr_id,group-1) = source;  
}


/**
 * @brief Sets the Geometry for the Solver.
 * @details This is a private setter method for the Solver and is not
 *          intended to be called by the user.
 * @param geometry a pointer to a Geometry object
 */
void GPUSolver::setGeometry(Geometry* geometry) {

  Solver::setGeometry(geometry);

  std::map<int, Material*> host_materials=_geometry->getAllMaterials();
  std::map<int, Material*>::iterator iter;
  int material_index = 0;

  /* Iterate through all Materials and clone them as dev_material structs
   * on the device */
  for (iter=host_materials.begin(); iter != host_materials.end(); ++iter) {
    _material_IDs_to_indices[iter->second->getId()] = material_index;
    material_index++;
  }
}


/**
 * @brief Sets the Solver's TrackGenerator with characteristic Tracks.
 * @details The TrackGenerator must already have generated Tracks and have
 *          used ray tracing to segmentize them across the Geometry. This
 *          should be initated in Python prior to assigning the TrackGenerator
 *          to the Solver:
 *
 * @code
 *          geometry.initializeFlatSourceRegions()
 *          track_generator.generateTracks()
 *          solver.setTrackGenerator(track_generator)
 * @endcode
 *
 * @param track_generator a pointer to a TrackGenerator object
 */
void GPUSolver::setTrackGenerator(TrackGenerator* track_generator) {
  Solver::setTrackGenerator(track_generator);
  initializeTracks();
}


/**
 * @brief Set the flux array for use in transport sweep source calculations.
 * @detail This is a helper method for the checkpoint restart capabilities,
 *         as well as the IRAMSolver in the openmoc.krylov submodule. This
 *         routine may be used as follows from within Python:
 *
 * @code
 *          num_FSRs = solver.getGeometry.getNumFSRs()
 *          num_groups = solver.getGeometry.getNumEnergyGroups()
 *          fluxes = numpy.random.rand(num_FSRs * num_groups, dtype=np.float)
 *          solver.setFluxes(fluxes)
 * @endcode
 *
 *          NOTE: This routine stores a pointer to the fluxes for the Solver
 *          to use during transport sweeps and other calculations. Hence, the 
 *          flux array pointer is shared between NumPy and the Solver.
 *
 * @param in_fluxes an array with the fluxes to use
 * @param num_fluxes the number of flux values (# groups x # FSRs)
 */
void GPUSolver::setFluxes(FP_PRECISION* in_fluxes, int num_fluxes) {
  if (num_fluxes != _num_groups * _num_FSRs)
    log_printf(ERROR, "Unable to set an array with %d flux values for %d "
               " groups and %d FSRs", num_fluxes, _num_groups, _num_FSRs);

  /* Allocate array if flux arrays have not yet been initialized */
  if (_scalar_flux.size() == 0)
    initializeFluxArrays();

  FP_PRECISION* scalar_flux = 
       thrust::raw_pointer_cast(&_scalar_flux[0]);

  /* Copy the input fluxes onto the GPU */
  cudaMemcpy((void*)scalar_flux, (void*)in_fluxes,
             num_fluxes * sizeof(FP_PRECISION), cudaMemcpyHostToDevice);  
  _user_fluxes = true;
}


/**
 * @brief Creates a polar quadrature object for the GPUSolver on the GPU.
 */
void GPUSolver::initializePolarQuadrature() {

  log_printf(INFO, "Initializing polar quadrature on the GPU...");

  Solver::initializePolarQuadrature();

  if (_num_polar > MAX_POLAR_ANGLES_GPU)
    log_printf(ERROR, "Unable to initialize a polar quadrature with %d "
               "angles for the GPUSolver which is limited to %d polar "
               "angles. Update the MAX_POLAR_ANGLES_GPU macro in constants.h "
               "and recompile.", _num_polar, MAX_POLAR_ANGLES_GPU);

  /* Copy the number of polar angles to constant memory on the GPU */
  cudaMemcpyToSymbol(num_polar, (void*)&_num_polar, sizeof(int), 0,
                     cudaMemcpyHostToDevice);

  /* Copy twice the number of polar angles to constant memory on the GPU */
  _two_times_num_polar = 2 * _num_polar;
  cudaMemcpyToSymbol(two_times_num_polar, (void*)&_two_times_num_polar,
                     sizeof(int), 0, cudaMemcpyHostToDevice);

  /* Copy the number of polar angles times energy groups to constant memory
   * on the GPU */
  cudaMemcpyToSymbol(polar_times_groups, (void*)&_polar_times_groups,
                     sizeof(int), 0, cudaMemcpyHostToDevice);

  /* Copy the polar weights to constant memory on the GPU */
  cudaMemcpyToSymbol(polar_weights, (void*)_polar_weights,
      _num_polar * _num_azim * sizeof(FP_PRECISION), 0, cudaMemcpyHostToDevice);

  /* Copy the sines of the polar angles which is needed if the user
   * requested the use of the exp intrinsic to evaluate exponentials */
  cudaMemcpyToSymbol(sin_thetas, (void*)_polar_quad->getSinThetas(),
                     _num_polar * sizeof(FP_PRECISION), 0,
                     cudaMemcpyHostToDevice);
}


/**
 * @brief Initializes new GPUExpEvaluator object to compute exponentials.
 */
void GPUSolver::initializeExpEvaluator() {

  Solver::initializeExpEvaluator();

  log_printf(INFO, "Initializing the exponential evaluator on the GPU...");

  /* Allocate memory for a GPUExpEvaluator on the device */
  GPUExpEvaluator* dev_exp_evaluator;
  cudaMalloc((void**)&dev_exp_evaluator, sizeof(GPUExpEvaluator));

  /* Clone ExpEvaluator from the host into GPUExpEvaluator on the device */
  clone_exp_evaluator(_exp_evaluator, dev_exp_evaluator);

  /* Copy the GPUExpEvaluator into constant memory on the GPU */
  cudaMemcpyToSymbol(exp_evaluator, (void*)dev_exp_evaluator, 
                     sizeof(GPUExpEvaluator), 0, cudaMemcpyDeviceToDevice);
}


/**
 * @brief Allocates all Materials data on the GPU.
 * @details This method loops over the materials in the host_materials map.
 *          Since CUDA does not support std::map data types on the device, 
 *          the materials map must be converted to an array and a map created
 *          that maps a material ID to an indice in the new materials array. In
 *          initializeTracks, this map is used to convert the Material ID
 *          associated with every segment to an index in the materials array.
 */
void GPUSolver::initializeMaterials() {

  Solver::initializeMaterials();

  log_printf(INFO, "Initializing materials on the GPU...");

  /* Copy the number of energy groups to constant memory on the GPU */
  cudaMemcpyToSymbol(num_groups, (void*)&_num_groups, sizeof(int), 0,
                     cudaMemcpyHostToDevice);

  /* Delete old materials array if it exists */
  if (_materials != NULL)
    cudaFree(_materials);

  /* Allocate memory for all dev_materials on the device */
  try{

    std::map<int, Material*> host_materials=_geometry->getAllMaterials();
    std::map<int, Material*>::iterator iter;
    int material_index = 0;

    /* Iterate through all Materials and clone them as dev_material structs
     * on the device */
    cudaMalloc((void**)&_materials, _num_materials * sizeof(dev_material));
    for (iter=host_materials.begin(); iter != host_materials.end(); ++iter) {
      clone_material(iter->second, &_materials[material_index]);
      material_index++;
    }
  }
  catch(std::exception &e) {
    log_printf(ERROR, "Could not allocate memory for Materials on GPU");
  }
}


/**
 * @brief Initializes the FSR volumes and dev_materials array on the GPU.
 * @details This method assigns each FSR a unique, monotonically increasing
 *          ID, sets the Material for each FSR, and assigns a volume based on
 *          the cumulative length of all of the segments inside the FSR.
 */
void GPUSolver::initializeFSRs() {

  log_printf(NORMAL, "Initializing FSRs on the GPU...");

  /* Delete old FSRs array if it exists */
  if (_FSR_volumes != NULL) {
    cudaFree(_FSR_volumes);
    _FSR_volumes = NULL;
  }

  if (_FSR_materials != NULL) {
    cudaFree(_FSR_materials);
    _FSR_materials = NULL;
  }

  Solver::initializeFSRs();

  /* Allocate memory for all FSR volumes and dev_materials on the device */
  try{

    /* Store pointers to arrays of FSR data created on the host by the 
     * the parent class Solver::initializeFSRs() routine */
    FP_PRECISION* host_FSR_volumes = _FSR_volumes;
    int* host_FSR_materials = _FSR_materials;

    /* Allocate memory on device for FSR volumes and Material indices */
    cudaMalloc((void**)&_FSR_volumes, _num_FSRs * sizeof(FP_PRECISION));
    cudaMalloc((void**)&_FSR_materials, _num_FSRs * sizeof(int));

    /* Create a temporary FSR to material indices array */
    int* FSRs_to_material_indices = new int[_num_FSRs];

    /* Populate FSR Material indices array */
    for (int i = 0; i < _num_FSRs; i++)
      FSRs_to_material_indices[i] = _material_IDs_to_indices[_geometry->
        findFSRMaterial(i)->getId()];

    /* Copy the arrays of FSR data to the device */
    cudaMemcpy((void*)_FSR_volumes, (void*)host_FSR_volumes,
      _num_FSRs * sizeof(FP_PRECISION), cudaMemcpyHostToDevice);
    cudaMemcpy((void*)_FSR_materials, (void*)FSRs_to_material_indices,
      _num_FSRs * sizeof(int), cudaMemcpyHostToDevice);

    /* Copy the number of FSRs into constant memory on the GPU */
    cudaMemcpyToSymbol(num_FSRs, (void*)&_num_FSRs, sizeof(int), 0,
      cudaMemcpyHostToDevice);

    /* Free the array of FSRs data allocated by the Solver parent class */
    free(host_FSR_volumes);
    free(host_FSR_materials);

    /* Free the temporary array of FSRs to material indices on the host */
    free(FSRs_to_material_indices);
  }
  catch(std::exception &e) {
    log_printf(ERROR, "Could not allocate memory for FSRs on GPU");
  }
}


/**
<<<<<<< HEAD
 * @brief Allocates all Materials data on the GPU.
 * @details This method loops over the materials in the host_materials map.
 *          Since CUDA does not support std::map data types on the device, 
 *          the materials map must be converted to an array and a map created
 *          that maps a material ID to an indice in the new materials array. In
 *          initializeTracks, this map is used to convert the Material ID
 *          associated with every segment to an index in the materials array.
 * @param mode the solution type (FORWARD or ADJOINT) 
 */
void GPUSolver::initializeMaterials(solverMode mode) {

  Solver::initializeMaterials(mode);

  log_printf(INFO, "Initializing materials on the GPU...");

  /* Copy the number of energy groups to constant memory on the GPU */
  cudaMemcpyToSymbol(num_groups, (void*)&_num_groups, sizeof(int), 0,
                     cudaMemcpyHostToDevice);

  /* Delete old materials array if it exists */
  if (_materials != NULL)
    cudaFree(_materials);

  /* Allocate memory for all dev_materials on the device */
  try{

    std::map<int, Material*> host_materials=_geometry->getAllMaterials();
    std::map<int, Material*>::iterator iter;
    int material_index = 0;

    /* Iterate through all Materials and clone them as dev_material structs
     * on the device */
    cudaMalloc((void**)&_materials, _num_materials * sizeof(dev_material));
    for (iter=host_materials.begin(); iter != host_materials.end(); ++iter) {
      clone_material(iter->second, &_materials[material_index]);
      material_index++;
    }
  }
  catch(std::exception &e) {
    log_printf(ERROR, "Could not allocate memory for Materials on GPU");
  }
}


/**
=======
>>>>>>> 68876804
 * @brief Allocates memory for all Tracks on the GPU
 */
void GPUSolver::initializeTracks() {

  log_printf(INFO, "Initializing tracks on the GPU...");

  /* Delete old Tracks array if it exists */
  if (_dev_tracks != NULL)
    cudaFree(_dev_tracks);

  /* Allocate memory for all Tracks and Track offset indices on the device */
  try{

    /* Allocate array of dev_tracks */
    cudaMalloc((void**)&_dev_tracks, _tot_num_tracks * sizeof(dev_track));

    /* Iterate through all Tracks and clone them as dev_tracks on the device */
    int index;

    for (int i=0; i < _tot_num_tracks; i++) {

      clone_track(_tracks[i], &_dev_tracks[i], _material_IDs_to_indices);

      /* Make Track reflective */
      index = computeScalarTrackIndex(_tracks[i]->getTrackInI(),
      _tracks[i]->getTrackInJ());
      cudaMemcpy((void*)&_dev_tracks[i]._track_in,
                 (void*)&index, sizeof(int), cudaMemcpyHostToDevice);

      index = computeScalarTrackIndex(_tracks[i]->getTrackOutI(),
      _tracks[i]->getTrackOutJ());
      cudaMemcpy((void*)&_dev_tracks[i]._track_out,
                 (void*)&index, sizeof(int), cudaMemcpyHostToDevice);
    }

    /* Copy the total number of Tracks into constant memory on GPU */
    cudaMemcpyToSymbol(tot_num_tracks, (void*)&_tot_num_tracks,
                       sizeof(int), 0, cudaMemcpyHostToDevice);

    /* Copy the number of azimuthal angles into constant memory on GPU */
    cudaMemcpyToSymbol(num_azim, (void*)&_num_azim, sizeof(int), 0,
                       cudaMemcpyHostToDevice);
  }

  catch(std::exception &e) {
    log_printf(ERROR, "Could not allocate memory for Tracks on GPU");
  }
}


/**
 * @brief Allocates memory for Track boundary angular and FSR scalar fluxes.
 * @details Deletes memory for old flux vectors if they were allocated for a
 *          previous simulation.
 */
void GPUSolver::initializeFluxArrays() {

  log_printf(INFO, "Initializing flux vectors on the GPU...");

  /* Clear Thrust vectors' memory if previously allocated */
  _boundary_flux.clear();
  _scalar_flux.clear();
  _old_scalar_flux.clear();

  /* Allocate memory for all flux arrays on the device */
  try{
    int size = 2 * _tot_num_tracks * _polar_times_groups;
    _boundary_flux.resize(size);

    size = _num_FSRs * _num_groups;
    _scalar_flux.resize(size);
    _old_scalar_flux.resize(size);
  }
  catch(std::exception &e) {
    log_printf(ERROR, "Could not allocate memory for fluxes on GPU");
  }
}


/**
 * @brief Allocates memory for FSR source vectors on the GPU.
 * @details Deletes memory for old source vectors if they were allocated
 *          for a previous simulation.
 */
void GPUSolver::initializeSourceArrays() {

  log_printf(INFO, "Initializing source vectors on the GPU...");

  /* Clear Thrust vectors' memory if previously allocated */
  _reduced_sources.clear();

  /* Allocate memory for all source arrays on the device */
  try{
    int size = _num_FSRs * _num_groups;
    _reduced_sources.resize(size);

    /* Allocate the fixed sources Thrust vector if not yet allocated */
    if (_fixed_sources.size() == 0) {
      _fixed_sources.resize(size);
      thrust::fill(_fixed_sources.begin(), _fixed_sources.end(), 0.0);
    }

  }
  catch(std::exception &e) {
    log_printf(ERROR, "Could not allocate memory for sources on GPU");
  }
}


/**
 * @brief This method computes the index for the Track j at azimuthal angle i.
 * @details This method is necessary since the array of dev_tracks on the device
 *          is a 1D array which needs a one-to-one mapping from the 2D jagged
 *          array of Tracks on the host.
 * @param i azimuthal angle number
 * @param j the jth track at angle i
 * @return an index into the device track array
 */
int GPUSolver::computeScalarTrackIndex(int i, int j) {

  int index = 0, p = 0;
  int* num_tracks = _track_generator->getNumTracksArray();

  /* Iterate over each azimuthal angle and increment index by the number of
   * Tracks at each angle */
  while (p < i) {
    index += num_tracks[p];
    p++;
  }

  /* Update index for this Track since it is the jth Track at angle i */
  index += j;

  return index;
}


/**
 * @brief Zero each Track's boundary fluxes for each energy group and polar
 *        angle in the "forward" and "reverse" directions.
 */
void GPUSolver::zeroTrackFluxes() {
  thrust::fill(_boundary_flux.begin(), _boundary_flux.end(), 0.0);
}


/**
 * @brief Set the scalar flux for each FSR and energy group to some value.
 * @param value the value to assign to each FSR scalar flux
 */
void GPUSolver::flattenFSRFluxes(FP_PRECISION value) {
  thrust::fill(_scalar_flux.begin(), _scalar_flux.end(), value);
}


/**
 * @brief Stores the FSR scalar fluxes in the old scalar flux array.
 */
void GPUSolver::storeFSRFluxes() {
  thrust::copy(_scalar_flux.begin(), _scalar_flux.end(), 
               _old_scalar_flux.begin());
}


/**
 * @brief Normalizes all FSR scalar fluxes and Track boundary angular
 *        fluxes to the total fission source (times \f$ \nu \f$).
 */
void GPUSolver::normalizeFluxes() {

  /** Create Thrust vector of fission sources in each FSR */
  thrust::device_vector<FP_PRECISION> fission_sources_vec;
  fission_sources_vec.resize(_B * _T);
  FP_PRECISION* fission_sources = 
       thrust::raw_pointer_cast(&fission_sources_vec[0]);

  FP_PRECISION* scalar_flux = 
       thrust::raw_pointer_cast(&_scalar_flux[0]);

  int shared_mem = sizeof(FP_PRECISION) * _T;

  computeFissionSourcesOnDevice<<<_B, _T, shared_mem>>>(_FSR_volumes,
                                                        _FSR_materials,
                                                        _materials,
                                                        scalar_flux,
                                                        fission_sources);

  FP_PRECISION norm_factor = 1.0 / thrust::reduce(fission_sources_vec.begin(),
                                                  fission_sources_vec.end());

  /* Multiply all scalar and angular fluxes by the normalization constant */
  thrust::transform(_scalar_flux.begin(), _scalar_flux.end(),
                    thrust::constant_iterator<FP_PRECISION>(norm_factor),
                    _scalar_flux.begin(), thrust::multiplies<FP_PRECISION>());
  thrust::transform(_old_scalar_flux.begin(), _old_scalar_flux.end(),
                    thrust::constant_iterator<FP_PRECISION>(norm_factor),
                    _old_scalar_flux.begin(), 
                    thrust::multiplies<FP_PRECISION>());
  thrust::transform(_boundary_flux.begin(), _boundary_flux.end(),
                    thrust::constant_iterator<FP_PRECISION>(norm_factor),
                    _boundary_flux.begin(), thrust::multiplies<FP_PRECISION>());

  /* Clear Thrust vector of FSR fission sources */
  fission_sources_vec.clear();
}


/**
 * @brief Computes the total source (fission, scattering, fixed) in each FSR.
 * @details This method computes the total source in each FSR based on
 *          this iteration's current approximation to the scalar flux.
 */
void GPUSolver::computeFSRSources() {

  FP_PRECISION* scalar_flux = 
       thrust::raw_pointer_cast(&_scalar_flux[0]);
  FP_PRECISION* fixed_sources = 
       thrust::raw_pointer_cast(&_fixed_sources[0]);
  FP_PRECISION* reduced_sources = 
       thrust::raw_pointer_cast(&_reduced_sources[0]);

  computeFSRSourcesOnDevice<<<_B, _T>>>(_FSR_materials, _materials,
                                        scalar_flux, fixed_sources,
                                        reduced_sources, 1.0 / _k_eff);
}


/**
 * @brief Computes the fission source in each FSR.
 * @details This method computes the fission source in each FSR based on
 *          this iteration's current approximation to the scalar flux.
 */
void GPUSolver::computeFSRFissionSources() {

  FP_PRECISION* scalar_flux = 
       thrust::raw_pointer_cast(&_scalar_flux[0]);
  FP_PRECISION* reduced_sources = 
       thrust::raw_pointer_cast(&_reduced_sources[0]);

  computeFSRFissionSourcesOnDevice<<<_B, _T>>>(_FSR_materials, _materials,
                                               scalar_flux, reduced_sources);
}


/**
 * @brief Computes the scatter source in each FSR.
 * @details This method computes the scatter source in each FSR based on
 *          this iteration's current approximation to the scalar flux.
 */
void GPUSolver::computeFSRScatterSources() {

  FP_PRECISION* scalar_flux = 
       thrust::raw_pointer_cast(&_scalar_flux[0]);
  FP_PRECISION* reduced_sources = 
       thrust::raw_pointer_cast(&_reduced_sources[0]);

  computeFSRScatterSourcesOnDevice<<<_B, _T>>>(_FSR_materials, _materials,
                                               scalar_flux, reduced_sources);
}


/**
 * @brief This method performs one transport sweep of all azimuthal angles,
 *        Tracks, Track segments, polar angles and energy groups.
 * @details The method integrates the flux along each Track and updates the
 *          boundary fluxes for the corresponding output Track, while updating
 *          the scalar flux in each flat source region.
 */
void GPUSolver::transportSweep() {

  int shared_mem = _T * _two_times_num_polar * sizeof(FP_PRECISION);
  int tid_offset, tid_max;

  log_printf(DEBUG, "Transport sweep on device with %d blocks and %d threads",
             _B, _T);

  /* Get device pointer to the Thrust vectors */
  FP_PRECISION* scalar_flux = 
       thrust::raw_pointer_cast(&_scalar_flux[0]);
  FP_PRECISION* boundary_flux = 
       thrust::raw_pointer_cast(&_boundary_flux[0]);
  FP_PRECISION* reduced_sources = 
       thrust::raw_pointer_cast(&_reduced_sources[0]);

  /* Initialize flux in each FSR to zero */
  flattenFSRFluxes(0.0);

  /* Sweep the first halfspace of azimuthal angle space */
  tid_offset = 0;
  tid_max = (_tot_num_tracks / 2);

  transportSweepOnDevice<<<_B, _T, shared_mem>>>(scalar_flux, boundary_flux,
                                                 reduced_sources,
                                                 _materials, _dev_tracks,
                                                 tid_offset, tid_max);

  /* Sweep the second halfspace of azimuthal angle space */
  tid_offset = tid_max * _num_groups;
  tid_max = _tot_num_tracks;

  transportSweepOnDevice<<<_B, _T, shared_mem>>>(scalar_flux, boundary_flux,
                                                 reduced_sources,
                                                 _materials, _dev_tracks,
                                                 tid_offset, tid_max);
}


/**
 * @brief Add the source term contribution in the transport equation to
 *        the FSR scalar flux.
 */
void GPUSolver::addSourceToScalarFlux() {
  FP_PRECISION* scalar_flux = 
       thrust::raw_pointer_cast(&_scalar_flux[0]);
  FP_PRECISION* reduced_sources = 
       thrust::raw_pointer_cast(&_reduced_sources[0]);

  addSourceToScalarFluxOnDevice<<<_B,_T>>>(scalar_flux, reduced_sources,
                                           _FSR_volumes, _FSR_materials,
                                           _materials);
}


/**
 * @brief Compute \f$ k_{eff} \f$ from successive fission sources.
 * @details This method computes the current approximation to the
 *          multiplication factor on this iteration as follows:
 *          \f$ k_{eff} = \frac{\displaystyle\sum_{i \in I}
 *                        \displaystyle\sum_{g \in G} \nu \Sigma^F_g \Phi V_{i}}
 *                        {\displaystyle\sum_{i \in I}
 *                        \displaystyle\sum_{g \in G} (\Sigma^T_g \Phi V_{i} -
 *                        \Sigma^S_g \Phi V_{i} - L_{i,g})} \f$
 */
void GPUSolver::computeKeff() {

  FP_PRECISION old_fission, new_fission;

  thrust::device_vector<FP_PRECISION> old_fission_vec;
  thrust::device_vector<FP_PRECISION> new_fission_vec;
  old_fission_vec.resize(_B * _T);
  new_fission_vec.resize(_B * _T);

  FP_PRECISION* old_fiss_ptr = thrust::raw_pointer_cast(&old_fission_vec[0]);
  FP_PRECISION* new_fiss_ptr = thrust::raw_pointer_cast(&new_fission_vec[0]);
  FP_PRECISION* old_flux = thrust::raw_pointer_cast(&_old_scalar_flux[0]);
  FP_PRECISION* new_flux = thrust::raw_pointer_cast(&_scalar_flux[0]);

  /* Compute the total, fission and scattering reaction rates on device.
   * This kernel stores partial rates in a Thrust vector with as many
   * entries as CUDAthreads executed by the kernel */
  computeKeffReactionRates<<<_B, _T>>>(_FSR_volumes, _FSR_materials,
                                       _materials, old_flux, old_fiss_ptr);
  computeKeffReactionRates<<<_B, _T>>>(_FSR_volumes, _FSR_materials,
                                       _materials, new_flux, new_fiss_ptr);

  cudaDeviceSynchronize();

  /* Compute the old and new fission sources */
  old_fission = thrust::reduce(old_fission_vec.begin(), old_fission_vec.end());
  new_fission = thrust::reduce(new_fission_vec.begin(), new_fission_vec.end());

  _k_eff *= new_fission / old_fission;

  old_fission_vec.clear();
  new_fission_vec.clear();
}


/**
 * @brief Computes the residual between source/flux iterations.
 * @param res_type the type of residuals to compute 
 *        (SCALAR_FLUX, FISSION_SOURCE, TOTAL_SOURCE)
 * @return the average residual in each flat source region
 */
double GPUSolver::computeResidual(residualType res_type) {

  int norm;
  double residual;
  isinf_test inf_test;
  isnan_test nan_test;
  thrust::device_vector<double> residuals;

  if (res_type == SCALAR_FLUX) {

    norm = _num_FSRs;

    /* Allocate Thrust vector for residuals on the GPU */
    residuals.resize(_num_FSRs * _num_groups);
    thrust::device_vector<FP_PRECISION> fp_residuals(_num_FSRs * _num_groups);

    /* Compute the relative flux change in each FSR and group */
    thrust::transform(_scalar_flux.begin(), _scalar_flux.end(),
                      _old_scalar_flux.begin(), fp_residuals.begin(),
                      thrust::minus<FP_PRECISION>());
    thrust::transform(fp_residuals.begin(), fp_residuals.end(),
                      _old_scalar_flux.begin(), fp_residuals.begin(),
                      thrust::divides<FP_PRECISION>());

    /* Copy the FP_PRECISION residual to the double precision residual */
    thrust::copy(fp_residuals.begin(), fp_residuals.end(), residuals.begin());
  }

  else if (res_type == FISSION_SOURCE) {

    if (_num_fissionable_FSRs == 0)
      log_printf(ERROR, "The Solver is unable to compute a "
                 "FISSION_SOURCE residual without fissionable FSRs");

    norm = _num_fissionable_FSRs;

    /* Allocate Thrust vector for residuals on the GPU */
    residuals.resize(_num_FSRs);

    /* Allocate Thrust vector for fission sources on the GPU */
    thrust::device_vector<double> new_fission_sources_vec(_num_FSRs);
    thrust::device_vector<double> old_fission_sources_vec(_num_FSRs);
    
    /* Cast Thrust vectors as array pointers */
    double* old_fission_sources = 
         thrust::raw_pointer_cast(&old_fission_sources_vec[0]);
    double* new_fission_sources = 
         thrust::raw_pointer_cast(&new_fission_sources_vec[0]);
    FP_PRECISION* scalar_flux = 
         thrust::raw_pointer_cast(&_scalar_flux[0]);
    FP_PRECISION* old_scalar_flux = 
         thrust::raw_pointer_cast(&_old_scalar_flux[0]);

    /* Compute the old and new nu-fission rates on the device */
    computeFSRFissionRatesOnDevice<<<_B,_T>>>(old_fission_sources,
                                              _FSR_materials,
                                              _materials,
                                              old_scalar_flux);
    computeFSRFissionRatesOnDevice<<<_B,_T>>>(new_fission_sources,
                                              _FSR_materials,
                                              _materials,
                                              scalar_flux);

    /* Compute the relative nu-fission rate change in each FSR */
    thrust::transform(new_fission_sources_vec.begin(), 
                      new_fission_sources_vec.end(),
                      old_fission_sources_vec.begin(), residuals.begin(),
                      thrust::minus<double>());
    thrust::transform(residuals.begin(), residuals.end(),
                      old_fission_sources_vec.begin(), residuals.begin(),
                      thrust::divides<double>());

    /* Deallocate memory for Thrust vectors */
    old_fission_sources_vec.clear();
    new_fission_sources_vec.clear();
  }

  else if (res_type == TOTAL_SOURCE) {

    norm = _num_FSRs;

    /* Allocate Thrust vector for residuals on the GPU */
    residuals.resize(_num_FSRs);
    thrust::device_vector<FP_PRECISION> fp_residuals(_num_FSRs * _num_groups);

    /* Allocate Thrust vector for total sources on the GPU */
    thrust::device_vector<FP_PRECISION> new_sources_vec(_num_FSRs * _num_groups);
    thrust::device_vector<FP_PRECISION> old_sources_vec(_num_FSRs * _num_groups);

    /* Cast Thrust vectors as array pointers */
    FP_PRECISION* old_sources = 
         thrust::raw_pointer_cast(&old_sources_vec[0]);
    FP_PRECISION* new_sources = 
         thrust::raw_pointer_cast(&new_sources_vec[0]);
    FP_PRECISION* scalar_flux = 
         thrust::raw_pointer_cast(&_scalar_flux[0]);
    FP_PRECISION* old_scalar_flux = 
         thrust::raw_pointer_cast(&_old_scalar_flux[0]);
    FP_PRECISION* fixed_sources = 
         thrust::raw_pointer_cast(&_fixed_sources[0]);

    /* Compute the old and new total sources on the device */
    computeFSRSourcesOnDevice<<<_B, _T>>>(_FSR_materials, _materials,
                                          old_scalar_flux, fixed_sources,
                                          old_sources, 1.0 / _k_eff);
    computeFSRSourcesOnDevice<<<_B, _T>>>(_FSR_materials, _materials,
                                          scalar_flux, fixed_sources,
                                          new_sources, 1.0 / _k_eff);

    /* Compute the relative total source change in each FSR and group */
    thrust::transform(new_sources_vec.begin(), new_sources_vec.end(),
                      old_sources_vec.begin(), fp_residuals.begin(),
                      thrust::minus<FP_PRECISION>());
    thrust::transform(fp_residuals.begin(), fp_residuals.end(),
                      old_sources_vec.begin(), fp_residuals.begin(),
                      thrust::divides<FP_PRECISION>());

    /* Deallocate memory for Thrust vectors */
    new_sources_vec.clear();
    old_sources_vec.clear();

    /* Copy the FP_PRECISION residual to the double precision residual */
    thrust::copy(fp_residuals.begin(), fp_residuals.end(), residuals.begin());
  }

  /* Replace INF and NaN values (from divide by zero) with 0. */ 
  thrust::replace_if(residuals.begin(), residuals.end(), inf_test, 0);
  thrust::replace_if(residuals.begin(), residuals.end(), nan_test, 0);

  /* Square the residuals */
  thrust::transform(residuals.begin(), residuals.end(),
                    residuals.begin(), residuals.begin(),
                    thrust::multiplies<double>());

  /* Sum up the residuals */
  residual = thrust::reduce(residuals.begin(), residuals.end());

  /* Deallocate memory for residuals vector */
  residuals.clear();

  /* Normalize the residual */
  residual = sqrt(residual / norm);

  return residual;
}


/**
 * @brief Computes the volume-averaged, energy-integrated nu-fission rate in
 *        each FSR and stores them in an array indexed by FSR ID.
 * @details This is a helper method for SWIG to allow users to retrieve
 *          FSR nu-fission rates as a NumPy array. An example of how this method
 *          can be called from Python is as follows:
 *
 * @code
 *          num_FSRs = geometry.getNumFSRs()
 *          fission_rates = solver.computeFSRFissionRates(num_FSRs)
 * @endcode
 *
 * @param fission_rates an array to store the nu-fission rates (implicitly 
 *                      passed in as a NumPy array from Python)
 * @param num_FSRs the number of FSRs passed in from Python
 */
void GPUSolver::computeFSRFissionRates(double* fission_rates, int num_FSRs) {

  log_printf(INFO, "Computing FSR fission rates...");

  /* Allocate memory for the FSR nu-fission rates on the device */
  double* dev_fission_rates;
  cudaMalloc((void**)&dev_fission_rates, _num_FSRs * sizeof(double));

  FP_PRECISION* scalar_flux = 
       thrust::raw_pointer_cast(&_scalar_flux[0]);

  /* Compute the FSR nu-fission rates on the device */
  computeFSRFissionRatesOnDevice<<<_B,_T>>>(dev_fission_rates, _FSR_materials,
                                           _materials, scalar_flux);

  /* Copy the nu-fission rate array from the device to the host */
  cudaMemcpy((void*)fission_rates, (void*)dev_fission_rates,
             _num_FSRs * sizeof(double), cudaMemcpyDeviceToHost);

  /* Deallocate the memory assigned to store the fission rates on the device */
  cudaFree(dev_fission_rates);
}<|MERGE_RESOLUTION|>--- conflicted
+++ resolved
@@ -1057,50 +1057,6 @@
 
 
 /**
- * @brief Allocates all Materials data on the GPU.
- * @details This method loops over the materials in the host_materials map.
- *          Since CUDA does not support std::map data types on the device, 
- *          the materials map must be converted to an array and a map created
- *          that maps a material ID to an indice in the new materials array. In
- *          initializeTracks, this map is used to convert the Material ID
- *          associated with every segment to an index in the materials array.
- */
-void GPUSolver::initializeMaterials() {
-
-  Solver::initializeMaterials();
-
-  log_printf(INFO, "Initializing materials on the GPU...");
-
-  /* Copy the number of energy groups to constant memory on the GPU */
-  cudaMemcpyToSymbol(num_groups, (void*)&_num_groups, sizeof(int), 0,
-                     cudaMemcpyHostToDevice);
-
-  /* Delete old materials array if it exists */
-  if (_materials != NULL)
-    cudaFree(_materials);
-
-  /* Allocate memory for all dev_materials on the device */
-  try{
-
-    std::map<int, Material*> host_materials=_geometry->getAllMaterials();
-    std::map<int, Material*>::iterator iter;
-    int material_index = 0;
-
-    /* Iterate through all Materials and clone them as dev_material structs
-     * on the device */
-    cudaMalloc((void**)&_materials, _num_materials * sizeof(dev_material));
-    for (iter=host_materials.begin(); iter != host_materials.end(); ++iter) {
-      clone_material(iter->second, &_materials[material_index]);
-      material_index++;
-    }
-  }
-  catch(std::exception &e) {
-    log_printf(ERROR, "Could not allocate memory for Materials on GPU");
-  }
-}
-
-
-/**
  * @brief Initializes the FSR volumes and dev_materials array on the GPU.
  * @details This method assigns each FSR a unique, monotonically increasing
  *          ID, sets the Material for each FSR, and assigns a volume based on
@@ -1167,7 +1123,6 @@
 
 
 /**
-<<<<<<< HEAD
  * @brief Allocates all Materials data on the GPU.
  * @details This method loops over the materials in the host_materials map.
  *          Since CUDA does not support std::map data types on the device, 
@@ -1213,8 +1168,6 @@
 
 
 /**
-=======
->>>>>>> 68876804
  * @brief Allocates memory for all Tracks on the GPU
  */
 void GPUSolver::initializeTracks() {
