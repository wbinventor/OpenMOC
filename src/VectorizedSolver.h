--- conflicted
+++ resolved
@@ -59,14 +59,8 @@
 
   void normalizeFluxes();
   FP_PRECISION computeFSRSources();
-<<<<<<< HEAD
-  void tallyScalarFlux(segment* curr_segment, int azim_index,
-                       FP_PRECISION* track_flux,
-                       FP_PRECISION* fsr_flux, bool fwd);
-=======
   void scalarFluxTally(segment* curr_segment, int azim_index,
                        FP_PRECISION* track_flux, FP_PRECISION* fsr_flux);
->>>>>>> 2b8cdc0a
   void transferBoundaryFlux(int track_id, int azim_index, bool direction,
                             FP_PRECISION* track_flux);
   void addSourceToScalarFlux();
