--- conflicted
+++ resolved
@@ -82,6 +82,9 @@
    * the beginning of a CMFD solve */
   Vector* _old_flux;
 
+  /** Vector representing the ratio of the new to old CMFD flux */
+  Vector* _flux_ratio;
+  
   /** Gauss-Seidel SOR relaxation factor */
   FP_PRECISION _SOR_factor;
 
@@ -175,26 +178,14 @@
   void computeDs(int moc_iteration);
   void computeXS();
   void updateMOCFlux();
-<<<<<<< HEAD
-  FP_PRECISION computeDiffCorrect(FP_PRECISION d, FP_PRECISION h);
-  FP_PRECISION computeKeff(int moc_iteration);
-  void initializeCellMap();
-  void initializeGroupMap();
-  void initializeMaterials();
-  void initializeSurfaceCurrents();
-
-=======
->>>>>>> 7f5657d0
   void rescaleFlux();
   void splitCorners();
-  void initializeFlux();
   void initializeMaterials();
   void initializeSurfaceCurrents();
   void generateKNearestStencils();
 
   /* Private getter functions */
   int getCellNext(int cell_num, int surface_id);
-  FP_PRECISION getFluxRatio(int cmfd_cell, int moc_group);
   FP_PRECISION getUpdateRatio(int cmfd_cell, int moc_group, int fsr);
   FP_PRECISION getDistanceToCentroid(Point* centroid, int cell,
                                      int stencil_index);
