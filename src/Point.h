--- conflicted
+++ resolved
@@ -37,11 +37,7 @@
   double getZ() const;
   void setX(const double x);
   void setY(const double y);
-<<<<<<< HEAD
   void setZ(const double z);
-  double distance(const double x, const double y, const double z) const;
-=======
->>>>>>> 1e40ea68
   double distanceToPoint(const Point* point);
   std::string toString();
 };
@@ -115,24 +111,6 @@
 
 /**
  * @brief Compute the distance from this Point to another Point of interest.
-<<<<<<< HEAD
- * @param x the x-coordinate of the Point of interest
- * @param y the y-coordinate of the Point of interest
- * @return distance to the Point of interest
- */
-inline double Point::distance(const double x, const double y, const double z)
-  const {
-  double deltax = _xyz[0] - x;
-  double deltay = _xyz[1] - y;
-  double deltaz = _xyz[2] - z;
-  return sqrt(deltax*deltax + deltay*deltay + deltaz*deltaz);
-}
-
-
-/**
- * @brief Compute the distance from this Point to another Point of interest.
-=======
->>>>>>> 1e40ea68
  * @param point a pointer to the Point of interest
  * @return distance to the Point of interest
  */
